<?xml version="1.0" encoding="UTF-8"?>
<!--
  Licensed to the Apache Software Foundation (ASF) under one
  or more contributor license agreements.  See the NOTICE file
  distributed with this work for additional information
  regarding copyright ownership.  The ASF licenses this file
  to you under the Apache License, Version 2.0 (the
  "License"); you may not use this file except in compliance
  with the License.  You may obtain a copy of the License at

    http://www.apache.org/licenses/LICENSE-2.0

  Unless required by applicable law or agreed to in writing,
  software distributed under the License is distributed on an
  "AS IS" BASIS, WITHOUT WARRANTIES OR CONDITIONS OF ANY
  KIND, either express or implied.  See the License for the
  specific language governing permissions and limitations
  under the License.
-->
<project xmlns="http://maven.apache.org/POM/4.0.0" xmlns:xsi="http://www.w3.org/2001/XMLSchema-instance" xsi:schemaLocation="http://maven.apache.org/POM/4.0.0 http://maven.apache.org/xsd/maven-4.0.0.xsd">
  <modelVersion>4.0.0</modelVersion>
  <parent>
    <groupId>org.apache</groupId>
    <artifactId>apache</artifactId>
    <version>10</version>
  </parent>

  <groupId>org.apache.gora</groupId>
  <artifactId>gora</artifactId>
  <packaging>pom</packaging>
<<<<<<< HEAD
  <version>0.7-goraexplorer-SNAPSHOT</version>
=======
  <version>0.9-SNAPSHOT</version>
>>>>>>> 346ec430
  <name>Apache Gora</name>
  <description>The Apache Gora open source framework provides an in-memory data model and 
    persistence for big data. Gora supports persisting to column stores, key value stores, 
    document stores and RDBMSs, and analyzing the data with extensive Apache Hadoop MapReduce 
    support. </description>
  <url>http://gora.apache.org</url>
  <inceptionYear>2010</inceptionYear>

  <licenses>
    <license>
      <name>The Apache Software License, Version 2.0</name>
      <url>http://www.apache.org/licenses/LICENSE-2.0.txt</url>
    </license>
  </licenses>

  <organization>
    <name>The Apache Software Foundation</name>
    <url>http://www.apache.org/</url>
  </organization>

  <developers>
    <developer>
      <id>alparslanavci</id>
      <name>Alparslan Avci</name>
      <email>alparslanavci [at] apache [dot] org</email>
      <roles>
        <role>Committer</role>
        <role>PMC Member</role>
      </roles>
    </developer>
    <developer>
      <id>ab</id>
      <name>Andrzej Bialecki</name>
      <email>ab [at] apache [dot] org</email>
      <roles>
        <role>Committer</role>
        <role>PMC Member</role>
      </roles>
    </developer>
    <developer>
      <id>ahart</id>
      <name>Andrew Hart</name>
      <email>ahart [at] apache [dot] org</email>
      <roles>
        <role>Committer</role>
        <role>PMC Member</role>
      </roles>
    </developer>
    <developer>
      <id>alfonsonishikawa</id>
      <name>Alfonso Nishikawa</name>
      <email>alfonsonishikawa [at] apache [dot] org</email>
      <roles>
        <role>Committer</role>
        <role>PMC Member</role>
      </roles>
    </developer>
    <developer>
      <id>cguzel</id>
      <name>Cihad Guzel</name>
      <email>cguzel [at] apache [dot] org</email>
      <roles>
        <role>Committer</role>
        <role>PMC Member</role>
      </roles>
    </developer>
    <developer>
      <id>dogacan</id>
      <name>Doğacan Güney</name>
      <email>dogacan [at] apache [dot] org</email>
      <roles>
        <role>Committer</role>
        <role>PMC Member</role>
      </roles>
    </developer>
    <developer>
      <id>enis</id>
      <name>Enis Soztutar</name>
      <email>enis [at] apache [dot] org</email>
      <roles>
        <role>Committer</role>
        <role>PMC Member</role>
      </roles>
    </developer>
    <developer>
      <id>ferdy</id>
      <name>Ferdy Galema</name>
      <email>ferdy [at] apache [dot] org</email>
      <roles>
        <role>Committer</role>
        <role>PMC Member</role>
      </roles>
    </developer>
    <developer>
      <id>hsaputra</id>
      <name>Henry Saputra</name>
      <email>hsaputra [at] apache [dot] org</email>
      <roles>
        <role>Committer</role>
        <role>PMC Member</role>
      </roles>
    </developer>
    <developer>
      <id>iocanel</id>
      <name>Ioannis Canellos</name>
      <email>iocanel [at] apache [dot] org</email>
      <roles>
        <role>Committer</role>
        <role>PMC Member</role>
      </roles>
    </developer>
    <developer>
      <id>jnioche</id>
      <name>Julien Nioche</name>
      <email>jnioche[at] apache [dot] org</email>
      <roles>
        <role>Committer</role>
        <role>PMC Member</role>
      </roles>
    </developer>
    <developer>
      <id>kamaci</id>
      <name>Furkan KAMACI</name>
      <email>kamaci [at] apache [dot] org</email>
      <roles>
        <role>Committer</role>
        <role>PMC Member</role>
      </roles>
    </developer>
    <developer>
      <id>kturner</id>
      <name>Keith Turner</name>
      <email>kturner [at] apache [dot] org</email>
      <roles>
        <role>Committer</role>
        <role>PMC Member</role>
      </roles>
    </developer>
    <developer>
      <id>nishadi</id>
      <name>Nishadi Kirielle</name>
      <email>nishadi [at] apache [dot] org</email>
      <roles>
        <role>Committer</role>
        <role>PMC Member</role>
      </roles>
    </developer>
    <developer>
      <id>djkevincr</id>
      <name>Kevin Ratnasekera</name>
      <email>djkevincr [at] apache [dot] org</email>
      <roles>
        <role>Committer</role>
        <role>PMC Member</role>
      </roles>
    </developer>
    <developer>
      <id>madhawa</id>
      <name>Madhawa Kasun Gunasekara</name>
      <email>madhawa [at] apache [dot] org</email>
      <roles>
        <role>Committer</role>
        <role>PMC Member</role>
      </roles>
    </developer>
    <developer>
      <id>lewismc</id>
      <name>Lewis John McGibbney</name>
      <email>lewismc [at] apache [dot] org</email>
      <roles>
        <role>Committer</role>
        <role>PMC Member</role>
        <role>PMC Chair</role>
      </roles>
    </developer>
    <developer>
      <id>mattmann</id>
      <name>Chris Mattmann</name>
      <email>mattmann [at] apache [dot] org</email>
      <roles>
        <role>Committer</role>
        <role>PMC Member</role>
        <role>Champion</role>
      </roles>
    </developer>
    <developer>
      <id>sertan</id>
      <name>Sertan Alkan</name>
      <email>sertan [at] apache [dot] org</email>
      <roles>
        <role>Committer</role>
        <role>PMC Member</role>
      </roles>
    </developer>
    <developer>
      <id>woollard</id>
      <name>Dave Woollard</name>
      <email>woollard [at] apache [dot] org</email>
      <roles>
        <role>Committer</role>
        <role>PMC Member</role>
      </roles>
    </developer>
    <developer>
      <id>kazk</id>
      <name>Kazuomi Kashii</name>
      <email>kazk [at] apache [dot] org</email>
      <roles>
        <role>Committer</role>
        <role>PMC Member</role>
      </roles>
    </developer>
    <developer>
      <id>rmarroquin</id>
      <name>Renato Marroquin</name>
      <email>rmarroquin [at] apache [dot] org</email>
      <roles>
        <role>Committer</role>
        <role>PMC Member</role>
      </roles>
    </developer>
    <developer>
      <id>rherget</id>
      <name>Roland von Herget</name>
      <email>rherget [at] apache [dot] org</email>
      <roles>
        <role>Committer</role>
        <role>PMC Member</role>
      </roles>
    </developer>
    <developer>
      <id>drazzib</id>
      <name>Damien Raude-Morvan</name>
      <email>drazzib [at] apache [dot] org</email>
      <roles>
        <role>Committer</role>
        <role>PMC Member</role>
      </roles>
    </developer>
    <developer>
      <id>otrack</id>
      <name>Pierre Sutra</name>
      <email>otrack [at] apache [dot] org</email>
      <roles>
        <role>Committer</role>
        <role>PMC Member</role>
      </roles>
    </developer>
    <developer>
      <id>talat</id>
      <name>Talat UYARER</name>
      <email>talat [at] apache [dot] org</email>
      <roles>
        <role>Committer</role>
        <role>PMC Member</role>
      </roles>
    </developer>
  </developers>

  <mailingLists>
    <mailingList>
      <name>Dev Mailing List</name>
      <post>dev[at]gora[dot]apache[dot]org</post>
      <subscribe>dev-subscribe[at]gora[dot]apache[dot]org</subscribe>
      <unsubscribe>dev-unsubscribe[at]gora[dot]apache[dot]org</unsubscribe>
      <archive>http://mail-archives.apache.org/mod_mbox/gora-dev/</archive>
    </mailingList>

    <mailingList>
      <name>User Mailing List</name>
      <post>user[at]gora[dot]apache[dot]org</post>
      <subscribe>user-subscribe[at]gora[dot]apache[dot]org</subscribe>
      <unsubscribe>user-unsubscribe[at]gora[dot]apache[dot]org</unsubscribe>
      <archive>http://mail-archives.apache.org/mod_mbox/gora-dev/</archive>
    </mailingList>

    <mailingList>
      <name>Commits Mailing List</name>
      <post>commits[at]gora[dot]apache[dot]org</post>
      <subscribe>commits-subscribe[at]gora[dot]apache[dot]org</subscribe>
      <unsubscribe>commits-unsubscribe[at]gora[dot]apache[dot]org</unsubscribe>
      <archive>http://mail-archives.apache.org/mod_mbox/gora-commits</archive>
    </mailingList>
  </mailingLists>

  <scm>
    <connection>scm:git:http://git-wip-us.apache.org/repos/asf/gora.git</connection>
    <developerConnection>scm:git:http://git-wip-us.apache.org/repos/asf/gora.git</developerConnection>
    <url>https://git-wip-us.apache.org/repos/asf/gora.git</url>
    <tag>HEAD</tag>
  </scm>
  <issueManagement>
    <system>JIRA</system>
    <url>https://issues.apache.org/jira/browse/GORA</url>
  </issueManagement>
  <ciManagement>
    <system>Jenkins</system>
    <url>https://builds.apache.org/job/Gora-trunk/</url>
  </ciManagement>

  <distributionManagement>
    <repository>
        <id>nishilua-central</id>
        <name>nishilua-releases</name>
        <url>http://maven.nishilua.com/artifactory/libs-release-local</url>
    </repository>
    <snapshotRepository>
        <id>nishilua-snapshots</id>
        <name>nishilua-snapshots</name>
        <url>http://maven.nishilua.com/artifactory/libs-snapshot-local</url>
    </snapshotRepository>
  </distributionManagement>

  <repositories>
    <repository>
      <id>nishilua-snapshots</id>
      <name>libs-snapshot</name>
      <url>http://maven.nishilua.com/artifactory/libs-snapshot</url>
    </repository>
  </repositories>

  <!--distributionManagement>
    <repository>
      <id>apache.releases.https</id>
      <name>Apache Release Distribution Repository</name>
      <url>https://repository.apache.org/service/local/staging/deploy/maven2</url>
    </repository>
    <snapshotRepository>
      <id>apache.snapshots.https</id>
      <name>Apache Development Snapshot Repository</name>
      <url>https://repository.apache.org/content/repositories/snapshots</url>
    </snapshotRepository>
  </distributionManagement>

  <repositories>
    <repository>
      <id>apache.snapshots</id>
      <url>http://repository.apache.org/snapshots/</url>
      <name>Apache Snapshot Repo</name>
      <snapshots>
        <enabled>true</enabled>
      </snapshots>
      <releases>
        <enabled>false</enabled>
      </releases>
    </repository>
  </repositories-->

  <build>
    <defaultGoal>install</defaultGoal>
    <directory>target</directory>
    <outputDirectory>${basedir}/target/classes</outputDirectory>
    <finalName>${project.artifactId}-${project.version}</finalName>
    <testOutputDirectory>${basedir}/target/test-classes</testOutputDirectory>
    <sourceDirectory>${basedir}/src/main/java</sourceDirectory>
    <testSourceDirectory>${basedir}/src/test/java</testSourceDirectory>
    <pluginManagement>
      <plugins>
        <plugin>
          <groupId>org.apache.maven.plugins</groupId>
          <artifactId>maven-assembly-plugin</artifactId>
          <version>${maven-assembly-plugin.version}</version>
          <executions>
            <execution>
              <id>assembly</id>
              <phase>package</phase>
              <goals>
                <goal>single</goal>
              </goals>
            </execution>
          </executions>
          <configuration>
            <tarLongFileMode>gnu</tarLongFileMode>
            <finalName>${assembly.finalName}</finalName>
            <descriptors>
              <descriptor>sources-dist/src/main/assembly/src.xml</descriptor>
            </descriptors>
          </configuration>
        </plugin>
        <plugin>
          <groupId>org.apache.maven.plugins</groupId>
          <artifactId>maven-deploy-plugin</artifactId>
          <version>${maven-deploy-plugin.version}</version>
          <configuration>
            <updateReleaseInfo>true</updateReleaseInfo>
          </configuration>
        </plugin>
        <plugin>
          <groupId>org.apache.maven.plugins</groupId>
          <artifactId>maven-clean-plugin</artifactId>
          <version>${maven-clean-plugin.version}</version>
          <configuration>
            <filesets>
              <fileset>
                <directory>${basedir}/lib</directory>
                <followSymlinks>false</followSymlinks>
                <useDefaultExcludes>true</useDefaultExcludes>
                <includes>
                  <include>*.jar</include>
                </includes>
              </fileset>
            </filesets>
          </configuration>
        </plugin>
        <plugin>
          <groupId>org.apache.maven.plugins</groupId>
          <artifactId>maven-release-plugin</artifactId>
          <version>${maven-release-plugin.version}</version>
          <configuration>
            <preparationGoals>install</preparationGoals>
            <mavenExecutorId>forked-path</mavenExecutorId>
            <useReleaseProfile>false</useReleaseProfile>
            <tagNameFormat>apache-gora-@{project.version}</tagNameFormat>
            <arguments>-Papache-release,release</arguments>
            <autoVersionSubmodules>true</autoVersionSubmodules>
          </configuration>
          <dependencies>
            <dependency>
              <groupId>org.apache.maven.scm</groupId>
              <artifactId>maven-scm-provider-gitexe</artifactId>
              <version>1.9</version>
            </dependency>
          </dependencies>
        </plugin>
<<<<<<< HEAD
=======
        <!--This plugin's configuration is used to store Eclipse m2e settings 
          only. It has no influence on the Maven build itself. -->
        <plugin>
          <groupId>org.eclipse.m2e</groupId>
          <artifactId>lifecycle-mapping</artifactId>
          <version>1.0.0</version>
          <configuration>
            <lifecycleMappingMetadata>
              <pluginExecutions>
                <pluginExecution>
                  <pluginExecutionFilter>
                    <groupId>org.apache.maven.plugins</groupId>
                    <artifactId>maven-dependency-plugin</artifactId>
                    <versionRange>[2.4,)</versionRange>
                    <goals>
                      <goal>copy-dependencies</goal>
                    </goals>
                  </pluginExecutionFilter>
                  <action>
                    <ignore />
                  </action>
                </pluginExecution>
                <pluginExecution>
                  <pluginExecutionFilter>
                    <groupId>org.codehaus.mojo</groupId>
                    <artifactId>build-helper-maven-plugin</artifactId>
                    <versionRange>[1.7,)</versionRange>
                    <goals>
                      <goal>reserve-network-port</goal>
                    </goals>
                  </pluginExecutionFilter>
                  <action>
                    <ignore />
                  </action>
                </pluginExecution>
                <pluginExecution>
                  <pluginExecutionFilter>
                    <groupId>de.thetaphi</groupId>
                    <artifactId>forbiddenapis</artifactId>
                    <versionRange>2.0</versionRange>
                    <goals>
                      <goal>testCheck</goal>
                    </goals>
                  </pluginExecutionFilter>
                  <action>
                    <ignore />
                  </action>
                </pluginExecution>
              </pluginExecutions>
            </lifecycleMappingMetadata>
          </configuration>
        </plugin>
>>>>>>> 346ec430
        <plugin>
          <groupId>org.apache.maven.plugins</groupId>
          <artifactId>maven-compiler-plugin</artifactId>
          <version>${maven-compiler-plugin.version}</version>
          <inherited>true</inherited>
          <configuration>
            <source>${javac.src.version}</source>
            <target>${javac.target.version}</target>
            <showDeprecation>true</showDeprecation>
            <showWarnings>true</showWarnings>
            <!-- executable>{JAVA_HOME_1_7}/bin/javac</executable -->
            <fork>true</fork>
          </configuration>
          <executions>
            <!-- Eclipse do not support duplicated package-info.java, in both main and test. -->
            <!-- https://stackoverflow.com/questions/11246223/eclipse-javadoc-the-type-package-info-is-already-defined/35101574#35101574 -->
            <execution>
              <id>default-testCompile</id>
              <phase>test-compile</phase>
              <configuration>
                <testExcludes>
                  <exclude>**/package-info.java</exclude>
                </testExcludes>
              </configuration>
              <goals>
                <goal>testCompile</goal>
              </goals>
            </execution>
          </executions>
        </plugin>
        <plugin>
          <groupId>org.apache.maven.plugins</groupId>
          <artifactId>maven-javadoc-plugin</artifactId>
          <version>${maven-javadoc-plugin.version}</version>
          <configuration>
            <excludePackageNames>org.apache.gora.tutorial.log.generated;org.apache.gora.goraci.generated</excludePackageNames>
          </configuration>
          <executions>
            <execution>
              <id>attach-javadocs</id>
              <goals>
                <goal>jar</goal>
              </goals>
              <configuration>
                <quiet>true</quiet>
                <archive>
                  <manifest>
                    <addDefaultImplementationEntries>true</addDefaultImplementationEntries>
                    <addDefaultSpecificationEntries>true</addDefaultSpecificationEntries>
                  </manifest>
                  <manifestEntries>
                    <Implementation-Build>${implementation.build}</Implementation-Build>
                    <Implementation-Build-Date>${maven.build.timestamp}</Implementation-Build-Date>
                    <X-Compile-Source-JDK>${javac.src.version}</X-Compile-Source-JDK>
                    <X-Compile-Target-JDK>${javac.target.version}</X-Compile-Target-JDK>
                  </manifestEntries>
                </archive>
              </configuration>
            </execution>
          </executions>
        </plugin>
      </plugins>
    </pluginManagement>
    <plugins>
      <plugin>
        <groupId>de.thetaphi</groupId>
        <artifactId>forbiddenapis</artifactId>
        <version>2.0</version>
        <configuration>
          <!-- disallow undocumented classes like sun.misc.Unsafe: -->
          <internalRuntimeForbidden>true</internalRuntimeForbidden>
          <!--
            if the used Java version is too new,
            don't fail, just do nothing:
          -->
          <failOnUnsupportedJava>false</failOnUnsupportedJava>
          <bundledSignatures>
            <bundledSignature>jdk-unsafe</bundledSignature>
            <bundledSignature>jdk-deprecated</bundledSignature>
            <bundledSignature>jdk-system-out</bundledSignature>
            <!--bundledSignature>commons-io-unsafe-${commons-io.version}</bundledSignature-->
          </bundledSignatures>
        </configuration>
        <executions>
          <execution>
            <goals>
              <goal>check</goal>
              <goal>testCheck</goal>
            </goals>
          </execution>
        </executions>
      </plugin>
      <plugin>
        <groupId>org.apache.maven.plugins</groupId>
        <artifactId>maven-compiler-plugin</artifactId>
      </plugin>
      <plugin>
        <groupId>org.apache.maven.plugins</groupId>
        <artifactId>maven-surefire-plugin</artifactId>
        <version>${maven-surfire-plugin.version}</version><!--$NO-MVN-MAN-VER$ -->
        <inherited>true</inherited>
        <configuration>
          <systemPropertyVariables>
            <hadoop.log.dir>${project.basedir}/target/test-logs/</hadoop.log.dir>
            <test.build.data>${project.basedir}/target/test-data/</test.build.data>
          </systemPropertyVariables>
          <argLine>-Xmx512m</argLine>
          <forkMode>always</forkMode>
          <testFailureIgnore>false</testFailureIgnore>
        </configuration>
      </plugin>
      <plugin>
        <groupId>org.apache.maven.plugins</groupId>
        <artifactId>maven-dependency-plugin</artifactId>
        <version>${maven-dependency-plugin.version}</version>
        <inherited>true</inherited>
        <executions>
          <execution>
            <id>copy</id>
            <phase>package</phase>
            <goals>
              <goal>copy-dependencies</goal>
            </goals>
            <configuration>
              <outputDirectory>lib</outputDirectory>
            </configuration>
          </execution>
        </executions>
      </plugin>
      <plugin>
        <groupId>org.apache.felix</groupId>
        <artifactId>maven-bundle-plugin</artifactId>
        <version>${maven-bundle-plugin.version}</version>
        <extensions>true</extensions>
        <inherited>true</inherited>
        <configuration>
          <instructions>
            <Bundle-Name>${project.name}</Bundle-Name>
            <Bundle-SymbolicName>${project.artifactId}</Bundle-SymbolicName>
            <Export-Package>${osgi.export}</Export-Package>
            <Import-Package>${osgi.import}</Import-Package>
            <DynamicImport-Package>${osgi.dynamic.import}</DynamicImport-Package>
            <Private-Package>${osgi.private}</Private-Package>
            <Require-Bundle>${osgi.bundles}</Require-Bundle>
            <Bundle-Activator>${osgi.activator}</Bundle-Activator>
          </instructions>
          <supportedProjectTypes>
            <supportedProjectType>jar</supportedProjectType>
            <supportedProjectType>war</supportedProjectType>
            <supportedProjectType>bundle</supportedProjectType>
          </supportedProjectTypes>
          <unpackBundle>true</unpackBundle>
        </configuration>
      </plugin>
    </plugins>
  </build>

  <profiles>
    <profile>
      <id>release</id>
      <build>
        <plugins>
          <!-- <plugin> <groupId>org.apache.rat</groupId> <artifactId>apache-rat-plugin</artifactId> 
            <version>${apache-rat-plugin.version}</version> <executions> <execution> 
            <id>rat-verify</id> <phase>test</phase> <goals> <goal>check</goal> </goals> 
            </execution> </executions> <configuration> <licenses> <license implementation="org.apache.rat.analysis.license.SimplePatternBasedLicense"> 
            <licenseFamilyCategory>ASL20</licenseFamilyCategory> <licenseFamilyName>Apache 
            Software License, 2.0</licenseFamilyName> <notes>Single licensed ASL v2.0</notes> 
            <patterns> <pattern>Licensed to the Apache Software Foundation (ASF) under 
            one or more contributor license agreements.</pattern> </patterns> </license> 
            </licenses> <excludeSubProjects>false</excludeSubProjects> <excludes> <exclude>CHANGES.txt</exclude> 
            <exclude>README.txt</exclude> <exclude>NOTICE.txt</exclude> <exclude>LICENSE.txt</exclude> 
            <exclude>KEYS</exclude> <exclude>doap_Gora.rdf</exclude> <exclude>.gitignore/**/**</exclude> 
            </excludes> </configuration> </plugin -->
          <plugin>
            <groupId>org.apache.maven.plugins</groupId>
            <artifactId>maven-source-plugin</artifactId>
            <version>${maven-source-plugin.version}</version>
            <executions>
              <execution>
                <id>attach-sources</id>
                <goals>
                  <goal>jar-no-fork</goal>
                </goals>
                <configuration>
                  <archive>
                    <manifest>
                      <addDefaultImplementationEntries>true</addDefaultImplementationEntries>
                      <addDefaultSpecificationEntries>true</addDefaultSpecificationEntries>
                    </manifest>
                    <manifestEntries>
                      <Implementation-Build>${implementation.build}</Implementation-Build>
                      <Implementation-Build-Date>${maven.build.timestamp}</Implementation-Build-Date>
                      <X-Compile-Source-JDK>${javac.src.version}</X-Compile-Source-JDK>
                      <X-Compile-Target-JDK>${javac.target.version}</X-Compile-Target-JDK>
                    </manifestEntries>
                  </archive>
                </configuration>
              </execution>
            </executions>
          </plugin>
          <plugin>
            <groupId>org.apache.maven.plugins</groupId>
            <artifactId>maven-javadoc-plugin</artifactId>
            <version>${maven-javadoc-plugin.version}</version>
            <configuration>
              <excludePackageNames>org.apache.gora.tutorial.log.generated;org.apache.gora.goraci.generated</excludePackageNames>
            </configuration>
            <executions>
              <execution>
                <id>attach-javadocs</id>
                <goals>
                  <goal>jar</goal>
                </goals>
                <configuration>
                  <quiet>true</quiet>
                  <archive>
                    <manifest>
                      <addDefaultImplementationEntries>true</addDefaultImplementationEntries>
                      <addDefaultSpecificationEntries>true</addDefaultSpecificationEntries>
                    </manifest>
                    <manifestEntries>
                      <Implementation-Build>${implementation.build}</Implementation-Build>
                      <Implementation-Build-Date>${maven.build.timestamp}</Implementation-Build-Date>
                      <X-Compile-Source-JDK>${javac.src.version}</X-Compile-Source-JDK>
                      <X-Compile-Target-JDK>${javac.target.version}</X-Compile-Target-JDK>
                    </manifestEntries>
                  </archive>
                </configuration>
              </execution>
            </executions>
          </plugin>
          <plugin>
            <groupId>org.apache.maven.plugins</groupId>
            <artifactId>maven-gpg-plugin</artifactId>
            <version>${maven-gpg-plugin.version}</version>
            <executions>
              <execution>
                <id>sign-artifacts</id>
                <phase>verify</phase>
                <goals>
                  <goal>sign</goal>
                </goals>
              </execution>
            </executions>
          </plugin>
          <plugin>
            <groupId>net.ju-n.maven.plugins</groupId>
            <artifactId>checksum-maven-plugin</artifactId>
            <version>${checksum-maven-plugin.version}</version>
          </plugin>
        </plugins>
      </build>
    </profile>
  </profiles>

  <modules>
    <module>gora-compiler</module>
    <module>gora-compiler-cli</module>
    <module>gora-core</module>
    <module>gora-accumulo</module>
    <module>gora-cassandra</module>
    <module>gora-goraci</module>
    <module>gora-hbase</module>
    <module>gora-infinispan</module>
    <module>gora-jcache</module>
    <module>gora-orientdb</module>
    <!-- module>gora-lucene</module -->
    <module>gora-dynamodb</module>
    <module>gora-couchdb</module>
    <module>gora-maven-plugin</module>
    <module>gora-mongodb</module>
    <module>gora-solr</module>
    <module>gora-tutorial</module>
    <module>sources-dist</module>
    <module>gora-aerospike</module>
  </modules>

  <properties>
    <!-- Dependencies -->
    <osgi.version>4.2.0</osgi.version>
    <!-- Avro Dependencies -->
    <avro.version>1.8.1</avro.version>
<!--     <jackson.version>1.6.9</jackson.version> -->
    <!-- Hadoop Dependencies -->
    <hadoop-2.version>2.5.2</hadoop-2.version>
    <hadoop-2.test.version>2.5.2</hadoop-2.test.version>
    <hbase.version>1.2.6</hbase.version>
    <hbase.test.version>1.2.6</hbase.test.version>
    <cxf-rt-frontend-jaxrs.version>2.5.2</cxf-rt-frontend-jaxrs.version>
    <!-- Amazon Dependencies -->
    <amazon.version>1.10.55</amazon.version>
    <!-- Cassandra Dependencies -->
    <cassandra-driver.version>3.3.0</cassandra-driver.version>
    <cassandra.version>3.11.0</cassandra.version>
    <!-- Solr Dependencies -->
    <lucene-solr.version>6.5.1</lucene-solr.version>
    <solr-solrj.version>6.5.1</solr-solrj.version>
    <jetty.version>9.3.14.v20161028</jetty.version>
    <tika.version>1.12</tika.version>
    <httpcomponents.version>4.4.1</httpcomponents.version>
    <commons-io.version>2.5</commons-io.version>
    <restlet.version>2.3.1</restlet.version>

    <spark.version>2.2.1</spark.version>
    <aerospike.version>4.0.6</aerospike.version>
    <!-- Misc Dependencies -->
    <guava.version>13.0</guava.version>
    <commons-lang.version>2.6</commons-lang.version>
    <jdom.version>1.1.3</jdom.version>
    <hsqldb.version>2.2.8</hsqldb.version>
    <mysql.version>5.1.18</mysql.version>
    <xerces.version>2.9.1</xerces.version>
    <!-- Logging Dependencies -->
    <log4j.version>1.2.16</log4j.version>
    <slf4j.version>1.6.6</slf4j.version>

    <!-- JCache Dependencies -->
    <jsr107.api.version>1.0.0</jsr107.api.version>
    <hazelcast.version>3.6.4</hazelcast.version>

    <!-- OrientDB Dependencies -->
    <orientdb.version>2.2.22</orientdb.version>
    <orientqb.version>0.2.0</orientqb.version>

    <!-- Testing Dependencies -->
    <junit.version>4.10</junit.version>
    <test.container.version>1.4.2</test.container.version>

    <!-- Maven Plugin Dependencies -->
    <maven-compiler-plugin.version>3.1</maven-compiler-plugin.version>
    <maven-resources-plugin.version>2.5</maven-resources-plugin.version>
    <!-- pegged at 2.3.2 for eclipse users, see https://github.com/sonatype/m2eclipse-extras/issues/10 -->
    <maven-jar-plugin.version>2.3.2</maven-jar-plugin.version>
    <maven-dependency-plugin.version>2.9</maven-dependency-plugin.version>
    <build-helper-maven-plugin.version>1.7</build-helper-maven-plugin.version>
    <maven-surfire-plugin.version>2.20</maven-surfire-plugin.version>
    <maven-release-plugin.version>2.5</maven-release-plugin.version>
    <maven-bundle-plugin.version>2.5.3</maven-bundle-plugin.version>
    <maven-source-plugin.version>2.1.2</maven-source-plugin.version>
    <maven-javadoc-plugin.version>2.8.1</maven-javadoc-plugin.version>
    <maven-gpg-plugin.version>1.4</maven-gpg-plugin.version>
    <apache-rat-plugin.version>0.8</apache-rat-plugin.version>
    <maven-assembly-plugin.version>2.2.2</maven-assembly-plugin.version>
    <maven-deploy-plugin.version>2.5</maven-deploy-plugin.version>
    <checksum-maven-plugin.version>1.0.1</checksum-maven-plugin.version>
    <maven-clean-plugin.version>2.5</maven-clean-plugin.version>

    <!-- General Properties -->
    <implementation.build>${scmBranch}@r${buildNumber}</implementation.build>
    <javac.src.version>1.8</javac.src.version>
    <javac.target.version>1.8</javac.target.version>
    <maven.compiler.target>1.8</maven.compiler.target>
    <maven.build.timestamp.format>yyyy-MM-dd HH:mm:ssZ</maven.build.timestamp.format>
    <skipTests>false</skipTests>
    <assembly.finalName>apache-${project.build.finalName}</assembly.finalName>
    <downloads.url>http://www.apache.org/dist/gora</downloads.url>
    <project.build.sourceEncoding>UTF-8</project.build.sourceEncoding>
  </properties>

  <dependencyManagement>
    <dependencies>
      <!-- Internal Dependencies -->
      <dependency>
        <groupId>org.apache.gora</groupId>
        <artifactId>gora-core</artifactId>
        <version>${project.version}</version>
      </dependency>
      <dependency>
        <groupId>org.apache.gora</groupId>
        <artifactId>gora-core</artifactId>
        <version>${project.version}</version>
        <type>test-jar</type>
      </dependency>

      <dependency>
        <groupId>org.apache.gora</groupId>
        <artifactId>gora-solr-4</artifactId>
        <version>${project.version}</version>
      </dependency>
      <dependency>
        <groupId>org.apache.gora</groupId>
        <artifactId>gora-solr-4</artifactId>
        <version>${project.version}</version>
        <classifier>tests</classifier>
      </dependency>

      <dependency>
        <groupId>org.apache.gora</groupId>
        <artifactId>gora-cassandra</artifactId>
        <version>${project.version}</version>
      </dependency>
      <dependency>
        <groupId>org.apache.gora</groupId>
        <artifactId>gora-cassandra</artifactId>
        <version>${project.version}</version>
        <type>test-jar</type>
      </dependency>

      <dependency>
        <groupId>org.apache.gora</groupId>
        <artifactId>gora-compiler</artifactId>
        <version>${project.version}</version>
      </dependency>

      <dependency>
        <groupId>org.apache.gora</groupId>
        <artifactId>gora-compiler-cli</artifactId>
        <version>${project.version}</version>
      </dependency>

      <dependency>
        <groupId>org.apache.gora</groupId>
        <artifactId>gora-hbase</artifactId>
        <version>${project.version}</version>
      </dependency>
      <dependency>
        <groupId>org.apache.gora</groupId>
        <artifactId>gora-hbase</artifactId>
        <version>${project.version}</version>
        <type>test-jar</type>
      </dependency>

      <dependency>
        <groupId>org.apache.gora</groupId>
        <artifactId>gora-couchdb</artifactId>
        <version>${project.version}</version>
      </dependency>

      <dependency>
        <groupId>org.apache.gora</groupId>
        <artifactId>gora-jcache</artifactId>
        <version>${project.version}</version>
      </dependency>
      <dependency>
        <groupId>org.apache.gora</groupId>
        <artifactId>gora-jcache</artifactId>
        <version>${project.version}</version>
        <type>test-jar</type>
      </dependency>

      <dependency>
        <groupId>org.apache.gora</groupId>
        <artifactId>gora-tutorial</artifactId>
        <version>${project.version}</version>
      </dependency>

      <dependency>
        <groupId>org.apache.gora</groupId>
        <artifactId>gora-dynamodb</artifactId>
        <version>${project.version}</version>
      </dependency>
      <dependency>
        <groupId>org.apache.gora</groupId>
        <artifactId>gora-dynamodb</artifactId>
        <version>${project.version}</version>
        <type>test-jar</type>
      </dependency>
      <dependency>
        <groupId>org.apache.gora</groupId>
        <artifactId>gora-aerospike</artifactId>
        <version>${project.version}</version>
      </dependency>
      <dependency>
        <groupId>org.apache.gora</groupId>
        <artifactId>gora-aerospike</artifactId>
        <version>${project.version}</version>
        <type>test-jar</type>
      </dependency>
      <!-- End of Internal Depednecies -->

      <dependency>
        <groupId>org.apache.spark</groupId>
        <artifactId>spark-core_2.10</artifactId>
        <version>${spark.version}</version>
        <scope>provided</scope>
        <exclusions>
          <exclusion>
            <groupId>org.eclipse.jetty.orbit</groupId>
            <artifactId>javax.servlet</artifactId>
          </exclusion>
        </exclusions>
      </dependency>

      <!--Hadoop dependencies -->
      <dependency>
        <groupId>org.apache.hadoop</groupId>
        <artifactId>hadoop-client</artifactId>
        <version>${hadoop-2.version}</version>
        <optional>true</optional>
      </dependency>

      <dependency>
        <groupId>org.apache.cxf</groupId>
        <artifactId>cxf-rt-frontend-jaxrs</artifactId>
        <version>${cxf-rt-frontend-jaxrs.version}</version>
      </dependency>

      <dependency>
        <groupId>org.apache.avro</groupId>
        <artifactId>avro</artifactId>
        <version>${avro.version}</version>
        <exclusions>
          <exclusion>
            <groupId>ant</groupId>
            <artifactId>ant</artifactId>
          </exclusion>
        </exclusions>
      </dependency>

      <dependency>
        <groupId>org.apache.avro</groupId>
        <artifactId>avro-compiler</artifactId>
        <version>${avro.version}</version>
        <exclusions>
          <exclusion>
            <groupId>ant</groupId>
            <artifactId>ant</artifactId>
          </exclusion>
        </exclusions>
      </dependency>

      <dependency>
        <groupId>org.apache.avro</groupId>
        <artifactId>avro-mapred</artifactId>
        <version>${avro.version}</version>
        <exclusions>
          <exclusion>
            <groupId>ant</groupId>
            <artifactId>ant</artifactId>
          </exclusion>
        </exclusions>
      </dependency>

      <dependency>
        <groupId>org.apache.hbase</groupId>
        <artifactId>hbase-client</artifactId>
        <version>${hbase.version}</version>
        <exclusions>
          <exclusion>
            <groupId>org.apache.hadoop</groupId>
            <artifactId>avro</artifactId>
          </exclusion>
			    <exclusion>
				    <artifactId>slf4j-log4j12</artifactId>
				    <groupId>org.slf4j</groupId>
			    </exclusion>
			    <exclusion>
				    <artifactId>hadoop-common</artifactId>
				    <groupId>org.apache.hadoop</groupId>
			    </exclusion>
			    <exclusion>
				    <artifactId>hadoop-yarn-common</artifactId>
				    <groupId>org.apache.hadoop</groupId>
			    </exclusion>
			    <exclusion>
				    <artifactId>hadoop-mapreduce-client-core</artifactId>
				    <groupId>org.apache.hadoop</groupId>
			    </exclusion>
			    <exclusion>
				    <artifactId>hadoop-auth</artifactId>
				    <groupId>org.apache.hadoop</groupId>
			    </exclusion>
        </exclusions>
      </dependency>
      <dependency>
        <groupId>org.apache.hbase</groupId>
        <artifactId>hbase-testing-util</artifactId>
        <version>${hbase.test.version}</version>
        <type>test-jar</type>
        <exclusions>
          <exclusion>
            <groupId>org.apache.hadoop</groupId>
            <artifactId>avro</artifactId>
          </exclusion>
			    <exclusion>
				    <artifactId>slf4j-log4j12</artifactId>
				    <groupId>org.slf4j</groupId>
			    </exclusion>
			    <exclusion>
				    <artifactId>hadoop-common</artifactId>
				    <groupId>org.apache.hadoop</groupId>
			    </exclusion>
			    <exclusion>
				    <artifactId>hadoop-yarn-common</artifactId>
				    <groupId>org.apache.hadoop</groupId>
			    </exclusion>
			    <exclusion>
				    <artifactId>hadoop-mapreduce-client-core</artifactId>
				    <groupId>org.apache.hadoop</groupId>
			    </exclusion>
			    <exclusion>
				    <artifactId>hadoop-auth</artifactId>
				    <groupId>org.apache.hadoop</groupId>
			    </exclusion>
        </exclusions>
      </dependency>

      <!-- Cassandra Dependencies -->
      <dependency>
        <groupId>org.apache.cassandra</groupId>
        <artifactId>cassandra-all</artifactId>
        <version>${cassandra.version}</version>
        <scope>test</scope>
        <exclusions>
          <exclusion>
            <groupId>org.apache.cassandra.deps</groupId>
            <artifactId>avro</artifactId>
          </exclusion>
        </exclusions>
      </dependency>

      <dependency>
        <groupId>org.apache.cassandra</groupId>
        <artifactId>cassandra-thrift</artifactId>
        <version>${cassandra.version}</version>
      </dependency>

      <dependency>
        <groupId>com.ibm.icu</groupId>
        <artifactId>icu4j</artifactId>
        <version>49.1</version>
      </dependency>
      <dependency>
        <groupId>commons-codec</groupId>
        <artifactId>commons-codec</artifactId>
        <version>1.7</version>
      </dependency>
      <dependency>
        <groupId>commons-cli</groupId>
        <artifactId>commons-cli</artifactId>
        <version>1.2</version>
      </dependency>
      <dependency>
        <groupId>commons-digester</groupId>
        <artifactId>commons-digester</artifactId>
        <version>1.7</version>
        <exclusions>
          <exclusion>
            <groupId>xml-apis</groupId>
            <artifactId>xml-apis</artifactId>
          </exclusion>
        </exclusions>
      </dependency>
      <dependency>
        <groupId>commons-fileupload</groupId>
        <artifactId>commons-fileupload</artifactId>
        <version>1.2.1</version>
      </dependency>
      <dependency>
        <groupId>commons-io</groupId>
        <artifactId>commons-io</artifactId>
        <version>${commons-io.version}</version>
      </dependency>
      <dependency>
        <groupId>org.apache.httpcomponents</groupId>
        <artifactId>httpclient</artifactId>
        <version>${httpcomponents.version}</version>
      </dependency>
      <dependency>
        <groupId>org.apache.httpcomponents</groupId>
        <artifactId>httpmime</artifactId>
        <version>${httpcomponents.version}</version>
        <exclusions>
          <exclusion>
            <groupId>commons-logging</groupId>
            <artifactId>commons-logging</artifactId>
          </exclusion>
        </exclusions>
      </dependency>
      <dependency>
        <groupId>commons-logging</groupId>
        <artifactId>commons-logging</artifactId>
        <version>1.1.1</version>
      </dependency>
      <dependency>
        <groupId>hsqldb</groupId>
        <artifactId>hsqldb</artifactId>
        <version>1.8.0.10</version>
      </dependency>
      <dependency>
        <groupId>jakarta-regexp</groupId>
        <artifactId>jakarta-regexp</artifactId>
        <version>1.4</version>
      </dependency>
      <dependency>
        <groupId>javax.activation</groupId>
        <artifactId>activation</artifactId>
        <version>1.1</version>
      </dependency>
      <dependency>
        <groupId>javax.mail</groupId>
        <artifactId>mail</artifactId>
        <version>1.4.1</version>
      </dependency>
      <dependency>
        <groupId>jline</groupId>
        <artifactId>jline</artifactId>
        <version>0.9.1</version>
      </dependency>
      <dependency>
        <groupId>org.apache.ant</groupId>
        <artifactId>ant</artifactId>
        <version>1.8.2</version>
        <exclusions>
          <exclusion>
            <groupId>org.apache.ant</groupId>
            <artifactId>ant-launcher</artifactId>
          </exclusion>
        </exclusions>
      </dependency>
      <dependency>
        <groupId>org.apache.commons</groupId>
        <artifactId>commons-compress</artifactId>
        <version>1.4.1</version>
      </dependency>
      <dependency>
        <groupId>net.arnx</groupId>
        <artifactId>jsonic</artifactId>
        <version>1.2.7</version>
      </dependency>
      <dependency>
        <groupId>com.cybozu.labs</groupId>
        <artifactId>langdetect</artifactId>
        <version>1.1-20120112</version>
      </dependency>
      <dependency>
        <groupId>org.apache.derby</groupId>
        <artifactId>derby</artifactId>
        <version>10.9.1.0</version>
      </dependency>
      <dependency>
        <groupId>org.apache.tika</groupId>
        <artifactId>tika-core</artifactId>
        <version>${tika.version}</version>
      </dependency>
      <dependency>
        <groupId>org.apache.tika</groupId>
        <artifactId>tika-parsers</artifactId>
        <version>${tika.version}</version>
        <exclusions>
          <exclusion>
            <groupId>com.adobe.xmp</groupId>
            <artifactId>xmpcore</artifactId>
          </exclusion>
          <exclusion>
            <groupId>commons-logging</groupId>
            <artifactId>commons-logging</artifactId>
          </exclusion>
          <exclusion>
            <groupId>org.apache.geronimo.specs</groupId>
            <artifactId>geronimo-stax-api_1.0_spec</artifactId>
          </exclusion>
          <exclusion>
            <groupId>org.gagravarr</groupId>
            <artifactId>vorbis-java-core</artifactId>
          </exclusion>
          <exclusion>
            <groupId>asm</groupId>
            <artifactId>asm</artifactId>
          </exclusion>
          <exclusion>
            <groupId>org.aspectj</groupId>
            <artifactId>aspectjrt</artifactId>
          </exclusion>
        </exclusions>
      </dependency>
      <dependency>
        <groupId>org.apache.uima</groupId>
        <artifactId>AlchemyAPIAnnotator</artifactId>
        <version>2.3.1</version>
      </dependency>
      <dependency>
        <groupId>org.apache.uima</groupId>
        <artifactId>OpenCalaisAnnotator</artifactId>
        <version>2.3.1</version>
      </dependency>
      <dependency>
        <groupId>org.apache.uima</groupId>
        <artifactId>Tagger</artifactId>
        <version>2.3.1</version>
      </dependency>
      <dependency>
        <groupId>org.apache.uima</groupId>
        <artifactId>WhitespaceTokenizer</artifactId>
        <version>2.3.1</version>
      </dependency>
      <dependency>
        <groupId>org.apache.uima</groupId>
        <artifactId>uimaj-core</artifactId>
        <version>2.3.1</version>
      </dependency>
      <dependency>
        <groupId>org.apache.velocity</groupId>
        <artifactId>velocity</artifactId>
        <version>1.7</version>
      </dependency>
      <dependency>
        <groupId>org.apache.velocity</groupId>
        <artifactId>velocity-tools</artifactId>
        <version>2.0</version>
      </dependency>
      <dependency>
        <groupId>org.apache.zookeeper</groupId>
        <artifactId>zookeeper</artifactId>
        <version>3.4.6</version>
      </dependency>
      <dependency>
        <groupId>org.carrot2</groupId>
        <artifactId>carrot2-mini</artifactId>
        <version>3.6.2</version>
      </dependency>
      <dependency>
        <groupId>org.carrot2</groupId>
        <artifactId>morfologik-polish</artifactId>
        <version>1.5.5</version>
      </dependency>
      <dependency>
        <groupId>org.codehaus.woodstox</groupId>
        <artifactId>wstx-asl</artifactId>
        <version>3.2.7</version>
      </dependency>
      <dependency>
        <groupId>org.easymock</groupId>
        <artifactId>easymock</artifactId>
        <version>3.0</version>
        <scope>test</scope>
      </dependency>
      <dependency>
        <groupId>org.eclipse.jetty</groupId>
        <artifactId>jetty-server</artifactId>
        <version>${jetty.version}</version>
      </dependency>
      <dependency>
        <groupId>org.eclipse.jetty</groupId>
        <artifactId>jetty-http</artifactId>
        <version>${jetty.version}</version>
      </dependency>
      <dependency>
        <groupId>org.eclipse.jetty</groupId>
        <artifactId>jetty-io</artifactId>
        <version>${jetty.version}</version>
      </dependency>
      <dependency>
        <groupId>org.eclipse.jetty</groupId>
        <artifactId>jetty-deploy</artifactId>
        <version>${jetty.version}</version>
      </dependency>
      <dependency>
        <groupId>org.eclipse.jetty</groupId>
        <artifactId>jetty-continuation</artifactId>
        <version>${jetty.version}</version>
      </dependency>
      <dependency>
        <groupId>org.eclipse.jetty</groupId>
        <artifactId>jetty-jmx</artifactId>
        <version>${jetty.version}</version>
      </dependency>
      <dependency>
        <groupId>org.eclipse.jetty</groupId>
        <artifactId>jetty-rewrite</artifactId>
        <version>${jetty.version}</version>
      </dependency>
      <dependency>
        <groupId>org.eclipse.jetty</groupId>
        <artifactId>jetty-security</artifactId>
        <version>${jetty.version}</version>
      </dependency>
      <dependency>
        <groupId>org.eclipse.jetty</groupId>
        <artifactId>jetty-servlets</artifactId>
        <version>${jetty.version}</version>
      </dependency>
      <dependency>
        <groupId>org.eclipse.jetty</groupId>
        <artifactId>jetty-xml</artifactId>
        <version>${jetty.version}</version>
      </dependency>
      <dependency>
        <groupId>org.eclipse.jetty</groupId>
        <artifactId>jetty-servlet</artifactId>
        <version>${jetty.version}</version>
      </dependency>
      <dependency>
        <groupId>org.eclipse.jetty</groupId>
        <artifactId>jetty-util</artifactId>
        <version>${jetty.version}</version>
      </dependency>
      <dependency>
        <groupId>org.eclipse.jetty</groupId>
        <artifactId>jetty-webapp</artifactId>
        <version>${jetty.version}</version>
      </dependency>
      <dependency>
        <groupId>org.restlet.jee</groupId>
        <artifactId>org.restlet</artifactId>
        <version>${restlet.version}</version>
      </dependency>
      <dependency>
        <groupId>org.restlet.jee</groupId>
        <artifactId>org.restlet.ext.servlet</artifactId>
        <version>${restlet.version}</version>
      </dependency>
      <dependency>
        <groupId>org.slf4j</groupId>
        <artifactId>jcl-over-slf4j</artifactId>
        <version>${slf4j.version}</version>
      </dependency>
      <dependency>
        <groupId>org.slf4j</groupId>
        <artifactId>jul-to-slf4j</artifactId>
        <version>${slf4j.version}</version>
      </dependency>
      <dependency>
        <groupId>org.eclipse.jetty.orbit</groupId>
        <artifactId>javax.servlet</artifactId>
        <version>3.0.0.v201112011016</version>
      </dependency>
      <dependency>
        <groupId>com.spatial4j</groupId>
        <artifactId>spatial4j</artifactId>
        <version>0.3</version>
      </dependency>
      <dependency>
        <groupId>com.carrotsearch.randomizedtesting</groupId>
        <artifactId>randomizedtesting-runner</artifactId>
        <version>2.0.10</version>
      </dependency>

      <!-- Amazon Dependencies -->
      <dependency>
        <groupId>com.amazonaws</groupId>
        <artifactId>aws-java-sdk</artifactId>
        <version>${amazon.version}</version>
      </dependency>

      <!-- Misc Dependencies -->
      <dependency>
        <groupId>com.google.guava</groupId>
        <artifactId>guava</artifactId>
        <version>${guava.version}</version>
      </dependency>

      <dependency>
        <groupId>commons-lang</groupId>
        <artifactId>commons-lang</artifactId>
        <version>${commons-lang.version}</version>
      </dependency>

      <dependency>
        <groupId>org.jdom</groupId>
        <artifactId>jdom</artifactId>
        <version>${jdom.version}</version>
        <exclusions>
          <exclusion>
            <groupId>maven-plugins</groupId>
            <artifactId>maven-cobertura-plugin</artifactId>
          </exclusion>
          <exclusion>
            <groupId>maven-plugins</groupId>
            <artifactId>maven-findbugs-plugin</artifactId>
          </exclusion>
        </exclusions>
      </dependency>

      <!-- Logging Dependencies -->
      <dependency>
        <groupId>org.slf4j</groupId>
        <artifactId>slf4j-api</artifactId>
        <version>${slf4j.version}</version>
      </dependency>

      <dependency>
        <groupId>org.slf4j</groupId>
        <artifactId>slf4j-simple</artifactId>
        <version>${slf4j.version}</version>
      </dependency>

      <dependency>
        <groupId>org.slf4j</groupId>
        <artifactId>slf4j-jdk14</artifactId>
        <version>${slf4j.version}</version>
      </dependency>

      <dependency>
        <groupId>org.slf4j</groupId>
        <artifactId>slf4j-log4j12</artifactId>
        <version>${slf4j.version}</version>
      </dependency>
      <dependency>
        <groupId>org.slf4j</groupId>
        <artifactId>log4j-over-slf4j</artifactId>
        <version>${slf4j.version}</version>
      </dependency>
      <dependency>
        <groupId>log4j</groupId>
        <artifactId>log4j</artifactId>
        <version>${log4j.version}</version>
        <exclusions>
          <exclusion>
            <groupId>com.sun.jdmk</groupId>
            <artifactId>jmxtools</artifactId>
          </exclusion>
          <exclusion>
            <groupId>com.sun.jmx</groupId>
            <artifactId>jmxri</artifactId>
          </exclusion>
          <exclusion>
            <groupId>javax.mail</groupId>
            <artifactId>mail</artifactId>
          </exclusion>
          <exclusion>
            <groupId>javax.jms</groupId>
            <artifactId>jms</artifactId>
          </exclusion>
        </exclusions>
      </dependency>

      <!-- JCache Dependencies -->
      <dependency>
        <groupId>com.hazelcast</groupId>
        <artifactId>hazelcast-all</artifactId>
        <version>${hazelcast.version}</version>
      </dependency>

      <dependency>
        <groupId>javax.cache</groupId>
        <artifactId>cache-api</artifactId>
        <version>${jsr107.api.version}</version>
      </dependency>

      <!-- OrientDB Dependencies -->
      <dependency>
        <groupId>com.orientechnologies</groupId>
        <artifactId>orientdb-client</artifactId>
        <version>${orientdb.version}</version>
      </dependency>

      <dependency>
        <groupId>com.orientechnologies</groupId>
        <artifactId>orientdb-server</artifactId>
        <version>${orientdb.version}</version>
      </dependency>

      <dependency>
        <groupId>com.orientechnologies</groupId>
        <artifactId>orientdb-core</artifactId>
        <version>${orientdb.version}</version>
      </dependency>

      <dependency>
        <groupId>com.orientechnologies</groupId>
        <artifactId>orientdb-graphdb</artifactId>
        <version>${orientdb.version}</version>
      </dependency>

      <dependency>
        <groupId>com.github.raymanrt</groupId>
        <artifactId>orientqb</artifactId>
        <version>${orientqb.version}</version>
      </dependency>

      <!-- Testing Dependencies -->
      <dependency>
        <groupId>org.apache.hadoop</groupId>
        <artifactId>hadoop-minicluster</artifactId>
        <version>${hadoop-2.test.version}</version>
      </dependency>

      <dependency>
        <groupId>junit</groupId>
        <artifactId>junit</artifactId>
        <version>${junit.version}</version>
      </dependency>

      <dependency>
        <groupId>org.codehaus.sonar</groupId>
        <artifactId>sonar-maven-plugin</artifactId>
        <version>4.4</version>
      </dependency>

      <dependency>
        <groupId>org.testcontainers</groupId>
        <artifactId>testcontainers</artifactId>
        <version>${test.container.version}</version>
      </dependency>

    </dependencies>
  </dependencyManagement>

</project><|MERGE_RESOLUTION|>--- conflicted
+++ resolved
@@ -28,11 +28,7 @@
   <groupId>org.apache.gora</groupId>
   <artifactId>gora</artifactId>
   <packaging>pom</packaging>
-<<<<<<< HEAD
-  <version>0.7-goraexplorer-SNAPSHOT</version>
-=======
-  <version>0.9-SNAPSHOT</version>
->>>>>>> 346ec430
+  <version>0.9-goraexplorer-SNAPSHOT</version>
   <name>Apache Gora</name>
   <description>The Apache Gora open source framework provides an in-memory data model and 
     persistence for big data. Gora supports persisting to column stores, key value stores, 
@@ -457,8 +453,6 @@
             </dependency>
           </dependencies>
         </plugin>
-<<<<<<< HEAD
-=======
         <!--This plugin's configuration is used to store Eclipse m2e settings 
           only. It has no influence on the Maven build itself. -->
         <plugin>
@@ -511,7 +505,6 @@
             </lifecycleMappingMetadata>
           </configuration>
         </plugin>
->>>>>>> 346ec430
         <plugin>
           <groupId>org.apache.maven.plugins</groupId>
           <artifactId>maven-compiler-plugin</artifactId>
