<?xml version="1.0" encoding="UTF-8"?>
<project xmlns="http://maven.apache.org/POM/4.0.0" xmlns:xsi="http://www.w3.org/2001/XMLSchema-instance" xsi:schemaLocation="http://maven.apache.org/POM/4.0.0 http://maven.apache.org/xsd/maven-4.0.0.xsd">
    <!--
    Licensed to the Apache Software Foundation (ASF) under one or more
    contributor license agreements.  See the NOTICE file distributed with
    this work for additional information regarding copyright ownership.
    The ASF licenses this file to You under the Apache License, Version 2.0
    (the "License"); you may not use this file except in compliance with
    the License.  You may obtain a copy of the License at

        http://www.apache.org/licenses/LICENSE-2.0

    Unless required by applicable law or agreed to in writing, software
    distributed under the License is distributed on an "AS IS" BASIS,
    WITHOUT WARRANTIES OR CONDITIONS OF ANY KIND, either express or implied.
    See the License for the specific language governing permissions and
    limitations under the License.
    -->
    <modelVersion>4.0.0</modelVersion>
     <parent>
       <groupId>org.apache</groupId>
       <artifactId>apache</artifactId>
       <version>10</version>
     </parent>

    <groupId>org.apache.gora</groupId>
    <artifactId>gora</artifactId>
    <packaging>pom</packaging>
    <version>0.3-SNAPSHOT</version>
    <name>Apache Gora</name>
    <description>The Apache Gora open source framework provides an in-memory data model and 
    persistence for big data. Gora supports persisting to column stores, key value stores, 
    document stores and RDBMSs, and analyzing the data with extensive Apache Hadoop MapReduce 
    support. </description>
    <url>http://gora.apache.org</url>
    <inceptionYear>2010</inceptionYear>
    
    <licenses>
      <license>
        <name>The Apache Software License, Version 2.0</name>
        <url>http://www.apache.org/licenses/LICENSE-2.0.txt</url>
      </license>
    </licenses>

    <organization>
      <name>The Apache Software Foundation</name>
      <url>http://www.apache.org/</url>
    </organization>
    
  <developers>
    <developer>
      <id>ab</id>
      <name>Andrzej Bialecki</name>
      <email>ab [at] apache [dot] org</email>
      <roles>
        <role>Committer</role>
        <role>PMC Member</role>
      </roles>
    </developer>
    <developer>
      <id>ahart</id>
      <name>Andrew Hart</name>
      <email>ahart [at] apache [dot] org</email>
      <roles>
        <role>Committer</role>
        <role>PMC Member</role>
      </roles>
    </developer>
    <developer>
      <id>dogacan</id>
      <name>Doğacan Güney</name>
      <email>dogacan [at] apache [dot] org</email>
      <roles>
        <role>Committer</role>
        <role>PMC Member</role>
      </roles>
    </developer>
    <developer>
      <id>enis</id>
      <name>Enis Soztutar</name>
      <email>enis [at] apache [dot] org</email>
      <roles>
        <role>Committer</role>
        <role>PMC Member</role>
      </roles>
    </developer>
    <developer>
      <id>ferdy</id>
      <name>Ferdy Galema</name>
      <email>ferdy [at] apache [dot] org</email>
      <roles>
        <role>Committer</role>
        <role>PMC Member</role>
      </roles>
    </developer>
    <developer>
      <id>hsaputra</id>
      <name>Henry Saputra</name>
      <email>hsaputra [at] apache [dot] org</email>
      <roles>
        <role>Committer</role>
        <role>PMC Member</role>
      </roles>
    </developer>
    <developer>
      <id>iocanel</id>
      <name>Ioannis Canellos</name>
      <email>iocanel [at] apache [dot] org</email>
      <roles>
        <role>Committer</role>
        <role>PMC Member</role>
      </roles>
    </developer>
    <developer>
      <id>jnioche</id>
      <name>Julien Nioche</name>
      <email>jnioche[at] apache [dot] org</email>
      <roles>
        <role>Committer</role>
        <role>PMC Member</role>
      </roles>
    </developer>
    <developer>
      <id>kturner</id>
      <name>Keith Turner</name>
      <email>kturner [at] apache [dot] org</email>
      <roles>
        <role>Committer</role>
        <role>PMC Member</role>
      </roles>
    </developer>
    <developer>
      <id>lewismc</id>
      <name>Lewis John McGibbney</name>
      <email>lewismc [at] apache [dot] org</email>
      <roles>
        <role>Committer</role>
        <role>PMC Member</role>
        <role>PMC Chair</role>
      </roles>
    </developer>
    <developer>
      <id>mattmann</id>
      <name>Chris Mattmann</name>
      <email>mattmann [at] apache [dot] org</email>
      <roles>
        <role>Committer</role>
        <role>PMC Member</role>
        <role>Champion</role>
      </roles>
    </developer>
    <developer>
      <id>sertan</id>
      <name>Sertan Alkan</name>
      <email>sertan [at] apache [dot] org</email>
      <roles>
        <role>Committer</role>
        <role>PMC Member</role>
      </roles>
    </developer>
    <developer>
      <id>woollard</id>
      <name>Dave Woollard</name>
      <email>woollard [at] apache [dot] org</email>
      <roles>
        <role>Committer</role>
        <role>PMC Member</role>
      </roles>
    </developer>
    <developer>
      <id>kazk</id>
      <name>Kazuomi Kashii</name>
      <email>kazk [at] apache [dot] org</email>
      <roles>
        <role>Committer</role>
        <role>PMC Member</role>
      </roles>
    </developer>
  </developers>

  <mailingLists>
    <mailingList>
      <name>Dev Mailing List</name>
      <post>dev[at]gora[dot]apache[dot]org</post>
      <subscribe>dev-subscribe[at]gora[dot]apache[dot]org</subscribe>
      <unsubscribe>dev-unsubscribe[at]gora[dot]apache[dot]org</unsubscribe>
      <archive>http://mail-archives.apache.org/mod_mbox/gora-dev/</archive>
    </mailingList>

    <mailingList>
      <name>User Mailing List</name>
      <post>user[at]gora[dot]apache[dot]org</post>
      <subscribe>user-subscribe[at]gora[dot]apache[dot]org</subscribe>
      <unsubscribe>user-unsubscribe[at]gora[dot]apache[dot]org</unsubscribe>
      <archive>http://mail-archives.apache.org/mod_mbox/gora-dev/</archive>
    </mailingList>

    <mailingList>
      <name>Commits Mailing List</name>
      <post>commits[at]gora[dot]apache[dot]org</post>
      <subscribe>commits-subscribe[at]gora[dot]apache[dot]org</subscribe>
      <unsubscribe>commits-unsubscribe[at]gora[dot]apache[dot]org</unsubscribe>
      <archive>http://mail-archives.apache.org/mod_mbox/gora-commits</archive>
    </mailingList>
  </mailingLists>
       
  <scm>
    <connection>scm:svn:http://svn.apache.org/repos/asf/gora/trunk/</connection>
    <developerConnection>scm:svn:https://svn.apache.org/repos/asf/gora/trunk/</developerConnection>
    <url>http://svn.apache.org/viewvc/gora/trunk/</url>
  </scm>
  <issueManagement>
    <system>JIRA</system>
    <url>https://issues.apache.org/jira/browse/GORA</url>
  </issueManagement>
  <ciManagement>
    <system>Jenkins</system>
    <url>https://builds.apache.org/job/Gora-trunk/</url>
  </ciManagement>
  
  <distributionManagement>
    <repository>
      <id>apache.releases.https</id>
      <name>Apache Release Distribution Repository</name>
      <url>https://repository.apache.org/service/local/staging/deploy/maven2</url>
    </repository>
    <snapshotRepository>
      <id>apache.snapshots.https</id>
      <name>Apache Development Snapshot Repository</name>
      <url>https://repository.apache.org/content/repositories/snapshots</url>
    </snapshotRepository>
  </distributionManagement>
  
  <repositories>
    <repository>
      <id>apache.snapshots</id>
      <url>http://repository.apache.org/snapshots/</url>
      <name>Apache Snapshot Repo</name>
      <snapshots>
        <enabled>true</enabled>
      </snapshots>
      <releases>
        <enabled>false</enabled>
      </releases>
    </repository>
  </repositories>
  
    <build>
    	<defaultGoal>install</defaultGoal>
    	<directory>target</directory>
        <outputDirectory>${basedir}/target/classes</outputDirectory>
        <finalName>${project.artifactId}-${project.version}</finalName>
        <testOutputDirectory>${basedir}/target/test-classes</testOutputDirectory>
        <sourceDirectory>${basedir}/src/main/java</sourceDirectory>
        <testSourceDirectory>${basedir}/src/test/java</testSourceDirectory>
	<pluginManagement>
	<plugins>
	  <plugin>
            <groupId>org.apache.maven.plugins</groupId>
            <artifactId>maven-assembly-plugin</artifactId>
            <version>${maven-assembly-plugin.version}</version>
            <executions>
              <execution>
                <id>assembly</id>
                <phase>package</phase>
                <goals>
                  <goal>single</goal>
                </goals>
              </execution>
            </executions>
            <configuration>
              <tarLongFileMode>gnu</tarLongFileMode>
              <finalName>${assembly.finalName}</finalName>
              <descriptors>
                <descriptor>sources-dist/src/main/assembly/src.xml</descriptor>
              </descriptors>
            </configuration>
          </plugin>
          <plugin>
            <groupId>org.apache.maven.plugins</groupId>
            <artifactId>maven-deploy-plugin</artifactId>
            <version>${maven-deploy-plugin.version}</version>
          </plugin>
          <plugin>
            <groupId>org.apache.maven.plugins</groupId>
            <artifactId>maven-clean-plugin</artifactId>
            <version>${maven-clean-plugin.version}</version>
            <configuration>
             	<filesets>
		    <fileset>
			<directory>${basedir}/lib</directory>
			<followSymlinks>false</followSymlinks>
			<useDefaultExcludes>true</useDefaultExcludes>
			<includes>
			    <include>*.jar</include>
			</includes>
		    </fileset>
		</filesets>
            </configuration>
          </plugin>
          <plugin>
            <groupId>org.apache.maven.plugins</groupId>
            <artifactId>maven-release-plugin</artifactId>
            <version>${maven-release-plugin.version}</version>
            <configuration>
              <mavenExecutorId>forked-path</mavenExecutorId>
              <tagBase>https://svn.apache.org/repos/asf/gora/tags</tagBase>
              <useReleaseProfile>false</useReleaseProfile>
              <arguments>-Papache-release,release</arguments>
              <autoVersionSubmodules>true</autoVersionSubmodules>
            </configuration>
          </plugin>
          <!--This plugin's configuration is used to store Eclipse m2e settings only. It has no influence on the Maven build itself.-->
          <plugin>
            <groupId>org.eclipse.m2e</groupId>
            <artifactId>lifecycle-mapping</artifactId>
            <version>1.0.0</version>
            <configuration>
              <lifecycleMappingMetadata>
                <pluginExecutions>
                  <pluginExecution>
                    <pluginExecutionFilter>
                      <groupId>org.apache.maven.plugins</groupId>
                      <artifactId>maven-dependency-plugin</artifactId>
                      <versionRange>[2.4,)</versionRange>
                      <goals>
                        <goal>copy-dependencies</goal>
                      </goals>
                    </pluginExecutionFilter>
                    <action>
                      <ignore></ignore>
                    </action>
                  </pluginExecution>
                  <pluginExecution>
                    <pluginExecutionFilter>
                      <groupId>org.codehaus.mojo</groupId>
                      <artifactId>build-helper-maven-plugin</artifactId>
                      <versionRange>[1.7,)</versionRange>
                      <goals>
                        <goal>reserve-network-port</goal>
                      </goals>
                    </pluginExecutionFilter>
                    <action>
                      <ignore></ignore>
                    </action>
                  </pluginExecution>
                </pluginExecutions>
              </lifecycleMappingMetadata>
            </configuration>
          </plugin>
	</plugins>
	</pluginManagement>
        <plugins>
            <plugin>
                <groupId>org.apache.maven.plugins</groupId>
                <artifactId>maven-compiler-plugin</artifactId>
                <version>${maven-compiler-plugin.version}</version>
                <inherited>true</inherited>
                <configuration>
                    <source>${javac.src.version}</source>
                    <target>${javac.target.version}</target>
                </configuration>
            </plugin>
            <plugin>
                <groupId>org.apache.maven.plugins</groupId>
                <artifactId>maven-surefire-plugin</artifactId>
                <version>${maven-surfire-plugin.version}</version>
                <inherited>true</inherited>
                <configuration>
                    <systemPropertyVariables>
                        <hadoop.log.dir>${project.basedir}/target/test-logs/</hadoop.log.dir>
                        <test.build.data>${project.basedir}/target/test-data/</test.build.data>
                    </systemPropertyVariables>
                    <argLine>-Xmx512m</argLine>
                    <forkMode>always</forkMode>
                    <testFailureIgnore>true</testFailureIgnore>
                </configuration>
            </plugin>
            <plugin>
                <groupId>org.apache.maven.plugins</groupId>
                <artifactId>maven-dependency-plugin</artifactId>
                <version>${maven-dependency-plugin.version}</version>
                <inherited>true</inherited>
                <executions>
                    <execution>
                        <phase>package</phase>
                        <goals>
                            <goal>copy-dependencies</goal>
                        </goals>
                        <configuration>
                            <outputDirectory>lib</outputDirectory>
                        </configuration>
                    </execution>
                </executions>
            </plugin>
            <plugin>
                <groupId>org.apache.felix</groupId>
                <artifactId>maven-bundle-plugin</artifactId>
                <version>${maven-bundle-plugin.version}</version>
                <extensions>true</extensions>
                <inherited>true</inherited>
                <configuration>
                    <instructions>
                        <Bundle-Name>${project.name}</Bundle-Name>
                        <Bundle-SymbolicName>${project.artifactId}</Bundle-SymbolicName>
                        <Export-Package>${osgi.export}</Export-Package>
                        <Import-Package>${osgi.import}</Import-Package>
                        <DynamicImport-Package>${osgi.dynamic.import}</DynamicImport-Package>
                        <Private-Package>${osgi.private}</Private-Package>
                        <Require-Bundle>${osgi.bundles}</Require-Bundle>
                        <Bundle-Activator>${osgi.activator}</Bundle-Activator>
                    </instructions>
                    <supportedProjectTypes>
                        <supportedProjectType>jar</supportedProjectType>
                        <supportedProjectType>war</supportedProjectType>
                        <supportedProjectType>bundle</supportedProjectType>
                    </supportedProjectTypes>
                    <unpackBundle>true</unpackBundle>
                </configuration>
            </plugin>
         </plugins>
    </build>
    
    <profiles>
      <profile>
        <id>release</id>
          <build>
            <plugins>
              <!-- 
              <plugin>
                <groupId>org.apache.rat</groupId>
                <artifactId>apache-rat-plugin</artifactId>
                <version>${apache-rat-plugin.version}</version>
                <executions>
                  <execution>
                    <id>rat-verify</id>
                    <phase>test</phase>
                    <goals>
                      <goal>check</goal>
                    </goals>
                  </execution>
                </executions>
                <configuration>
          	    <licenses>
            	  <license implementation="org.apache.rat.analysis.license.SimplePatternBasedLicense">
              	  <licenseFamilyCategory>ASL20</licenseFamilyCategory>
              	  <licenseFamilyName>Apache Software License, 2.0</licenseFamilyName>
              	  <notes>Single licensed ASL v2.0</notes>
              	  <patterns>
                	<pattern>Licensed to the Apache Software Foundation (ASF) under one
                	or more contributor license agreements.</pattern>
              	  </patterns>
            	  </license>
                 </licenses>
                 <excludeSubProjects>false</excludeSubProjects>
                 <excludes>
                   <exclude>CHANGES.txt</exclude>
                   <exclude>README.txt</exclude>
                   <exclude>NOTICE.txt</exclude>
                   <exclude>LICENSE.txt</exclude>
                   <exclude>KEYS</exclude>
                   <exclude>doap_Gora.rdf</exclude>
                   <exclude>.gitignore/**/**</exclude>
                 </excludes>
                </configuration>
              </plugin-->
              <plugin>
                <groupId>org.apache.maven.plugins</groupId>
            	<artifactId>maven-source-plugin</artifactId>
            	<version>${maven-source-plugin.version}</version>
            	<executions>
              	  <execution>
                  <id>attach-sources</id>
                  <goals>
                    <goal>jar-no-fork</goal>
                  </goals>
                  <configuration>
                    <archive>
                      <manifest>
                        <addDefaultImplementationEntries>true</addDefaultImplementationEntries>
                      	<addDefaultSpecificationEntries>true</addDefaultSpecificationEntries>
                      </manifest>
                      <manifestEntries>
                        <Implementation-Build>${implementation.build}</Implementation-Build>
                      	<Implementation-Build-Date>${maven.build.timestamp}</Implementation-Build-Date>
                      	<X-Compile-Source-JDK>${javac.src.version}</X-Compile-Source-JDK>
                      	<X-Compile-Target-JDK>${javac.target.version}</X-Compile-Target-JDK>
                      </manifestEntries>
                    </archive>
                  </configuration>
              	  </execution>
            	</executions>
              </plugin>
              <plugin>
                <groupId>org.apache.maven.plugins</groupId>
            	<artifactId>maven-javadoc-plugin</artifactId>
            	<version>${maven-javadoc-plugin.version}</version>
            	<executions>
                  <execution>
                    <id>attach-javadocs</id>
                    <goals>
                      <goal>jar</goal>
                    </goals>
                    <configuration>
                      <quiet>true</quiet>
                      <archive>
                        <manifest>
                          <addDefaultImplementationEntries>true</addDefaultImplementationEntries>
                          <addDefaultSpecificationEntries>true</addDefaultSpecificationEntries>
                        </manifest>
                        <manifestEntries>
                          <Implementation-Build>${implementation.build}</Implementation-Build>
                          <Implementation-Build-Date>${maven.build.timestamp}</Implementation-Build-Date>
                          <X-Compile-Source-JDK>${javac.src.version}</X-Compile-Source-JDK>
                          <X-Compile-Target-JDK>${javac.target.version}</X-Compile-Target-JDK>
                        </manifestEntries>
                      </archive>
                    </configuration>
                  </execution>
                </executions>
              </plugin>
              <plugin>
                <groupId>org.apache.maven.plugins</groupId>
                <artifactId>maven-gpg-plugin</artifactId>
                <version>${maven-gpg-plugin.version}</version>
            	<executions>
              	  <execution>
                    <id>sign-artifacts</id>
                    <phase>verify</phase>
                    <goals>
                      <goal>sign</goal>
                    </goals>
                  </execution>
                </executions>
              </plugin>
              <plugin>
        	<groupId>net.ju-n.maven.plugins</groupId>
        	<artifactId>checksum-maven-plugin</artifactId>
        	<version>${checksum-maven-plugin.version}</version>
      	      </plugin>
            </plugins>
          </build>
       </profile>
    </profiles>

    <modules>
        <module>gora-core</module>
        <module>gora-hbase</module>
        <module>gora-accumulo</module>
        <module>gora-cassandra</module>
        <module>gora-dynamodb</module>
        <module>gora-sql</module>
        <module>gora-tutorial</module>
        <module>sources-dist</module>
    </modules>

    <properties>
        <!-- Dependencies -->
        <osgi.version>4.2.0</osgi.version>
        <!-- Avro Dependencies -->
        <jackson.version>1.4.2</jackson.version>
        <!-- Hadoop Dependencies -->
        <hadoop.version>1.0.1</hadoop.version>
        <hadoop.test.version>1.0.1</hadoop.test.version>
        <hbase.version>0.90.4</hbase.version>
        <avro.version>1.3.3</avro.version>
        <cxf-rt-frontend-jaxrs.version>2.5.2</cxf-rt-frontend-jaxrs.version>
        <!-- Amazon Dependencies -->
        <amazon.version>1.3.12</amazon.version>
        <!-- Cassandra Dependencies -->
        <cassandra.version>1.1.2</cassandra.version>
        <libthrift.version>0.7.0</libthrift.version>
        <hector.version>1.1-0</hector.version>
        <!-- Misc Dependencies -->
        <guava.version>10.0.1</guava.version>
        <commons-lang.version>2.6</commons-lang.version>
        <jdom.version>1.1.2</jdom.version>
        <hsqldb.version>2.2.8</hsqldb.version>
        <mysql.version>5.1.18</mysql.version>
        <xerces.version>2.9.1</xerces.version>
        <!-- Logging Dependencies -->
        <slf4j.version>1.6.1</slf4j.version>
        <log4j.version>1.2.16</log4j.version>

        <!-- Testing Dependencies -->
        <junit.version>4.10</junit.version>

        <!-- Maven Plugin Dependencies -->
        <maven-compiler-plugin.version>2.3.2</maven-compiler-plugin.version>
        <maven-resources-plugin.version>2.5</maven-resources-plugin.version>
        <maven-jar-plugin.version>2.4</maven-jar-plugin.version>
        <maven-dependency-plugin.version>2.4</maven-dependency-plugin.version>
        <build-helper-maven-plugin.version>1.7</build-helper-maven-plugin.version>
        <maven-surfire-plugin.version>2.12</maven-surfire-plugin.version>
        <maven-release-plugin.version>2.2.2</maven-release-plugin.version>
        <maven-bundle-plugin.version>2.3.7</maven-bundle-plugin.version>
        <maven-source-plugin.version>2.1.2</maven-source-plugin.version>
        <maven-javadoc-plugin.version>2.8.1</maven-javadoc-plugin.version>
        <maven-gpg-plugin.version>1.4</maven-gpg-plugin.version>
        <apache-rat-plugin.version>0.8</apache-rat-plugin.version>
        <maven-assembly-plugin.version>2.2.2</maven-assembly-plugin.version>
        <maven-deploy-plugin.version>2.5</maven-deploy-plugin.version>
        <checksum-maven-plugin.version>1.0.1</checksum-maven-plugin.version>
        <maven-clean-plugin.version>2.5</maven-clean-plugin.version>
        
        <!-- General Properties -->
        <implementation.build>${scmBranch}@r${buildNumber}</implementation.build>
        <javac.src.version>1.6</javac.src.version>
        <javac.target.version>1.6</javac.target.version>
        <maven.build.timestamp.format>yyyy-MM-dd HH:mm:ssZ</maven.build.timestamp.format>
        <skipTests>false</skipTests>
        <assembly.finalName>apache-${project.build.finalName}</assembly.finalName>
        <downloads.url>http://www.apache.org/dist/gora</downloads.url>
    </properties>

    <dependencyManagement>
        <dependencies>
          <!-- Internal Dependencies -->
          <dependency>
            <groupId>org.apache.gora</groupId>
            <artifactId>gora-core</artifactId>
            <version>${project.version}</version>
          </dependency>
          <dependency>
            <groupId>org.apache.gora</groupId>
            <artifactId>gora-core</artifactId>
            <version>${project.version}</version>
            <type>test-jar</type>
          </dependency>

          <dependency>
            <groupId>org.apache.gora</groupId>
            <artifactId>gora-cassandra</artifactId>
            <version>${project.version}</version>
          </dependency>
          <dependency>
            <groupId>org.apache.gora</groupId>
            <artifactId>gora-cassandra</artifactId>
            <version>${project.version}</version>
            <type>test-jar</type>
          </dependency>
          
          <dependency>
            <groupId>org.apache.gora</groupId>
            <artifactId>gora-sql</artifactId>
            <version>${project.version}</version>
          </dependency>
          <dependency>
            <groupId>org.apache.gora</groupId>
            <artifactId>gora-sql</artifactId>
            <version>${project.version}</version>
            <type>test-jar</type>
          </dependency>

          <dependency>
            <groupId>org.apache.gora</groupId>
            <artifactId>gora-hbase</artifactId>
            <version>${project.version}</version>
          </dependency>
          <dependency>
            <groupId>org.apache.gora</groupId>
            <artifactId>gora-hbase</artifactId>
            <version>${project.version}</version>
            <type>test-jar</type>
          </dependency>

          <dependency>
            <groupId>org.apache.gora</groupId>
            <artifactId>gora-tutorial</artifactId>
            <version>${project.version}</version>
          </dependency>
          
          <dependency>
            <groupId>org.apache.gora</groupId>
            <artifactId>gora-dynamodb</artifactId>
            <version>${project.version}</version>
          </dependency>
          <dependency>
            <groupId>org.apache.gora</groupId>
            <artifactId>gora-dynamodb</artifactId>
            <version>${project.version}</version>
            <type>test-jar</type>
          </dependency>
  
          <!-- Avro needs this version of jackson -->
          <dependency>
            <groupId>org.codehaus.jackson</groupId>
            <artifactId>jackson-core-asl</artifactId>
            <version>${jackson.version}</version>
          </dependency>
          <dependency>
            <groupId>org.codehaus.jackson</groupId>
            <artifactId>jackson-mapper-asl</artifactId>
            <version>${jackson.version}</version>
          </dependency>

            <!-- Hadoop Dependencies -->
            <dependency>
                <groupId>org.apache.hadoop</groupId>
                <artifactId>hadoop-core</artifactId>
                <version>${hadoop.version}</version>
                <exclusions>
                    <!--  jackson is conflicting with the Avro dep -->
                    <exclusion>
                        <groupId>org.codehaus.jackson</groupId>
                        <artifactId>jackson-core-asl</artifactId>
                    </exclusion>
                    <exclusion>
                        <groupId>org.codehaus.jackson</groupId>
                        <artifactId>jackson-mapper-asl</artifactId>
                    </exclusion>
                    <exclusion>
                        <groupId>hsqldb</groupId>
                        <artifactId>hsqldb</artifactId>
                    </exclusion>
                    <exclusion>
                        <groupId>net.sf.kosmos</groupId>
                        <artifactId>kfs</artifactId>
                    </exclusion>
                    <exclusion>
                        <groupId>net.java.dev.jets3t</groupId>
                        <artifactId>jets3t</artifactId>
                    </exclusion>
                    <exclusion>
                        <groupId>org.eclipse.jdt</groupId>
                        <artifactId>core</artifactId>
                    </exclusion>
                </exclusions>
            </dependency>
            
            <dependency>
                <groupId>org.apache.cxf</groupId>
                <artifactId>cxf-rt-frontend-jaxrs</artifactId>
                <version>${cxf-rt-frontend-jaxrs.version}</version>
            </dependency>

            <dependency>
                <groupId>org.apache.hadoop</groupId>
                <artifactId>avro</artifactId>
                <version>${avro.version}</version>
                <exclusions>
                    <exclusion>
                        <groupId>ant</groupId>
                        <artifactId>ant</artifactId>
                    </exclusion>
                </exclusions>
            </dependency>

            <dependency>
                <groupId>org.apache.hbase</groupId>
                <artifactId>hbase</artifactId>
                <version>${hbase.version}</version>
            </dependency>
            <dependency>
                <groupId>org.apache.hbase</groupId>
                <artifactId>hbase</artifactId>
                <version>${hbase.version}</version>
                <type>test-jar</type>
            </dependency>

            <!-- Cassandra Dependencies -->
            <dependency>
                <groupId>org.apache.cassandra</groupId>
                <artifactId>cassandra-all</artifactId>
                <version>${cassandra.version}</version>
                <scope>test</scope>
                <exclusions>
                    <exclusion>
                        <groupId>org.apache.cassandra.deps</groupId>
    			<artifactId>avro</artifactId>
                    </exclusion>
                </exclusions>
            </dependency>
            
            <dependency>
                <groupId>org.apache.cassandra</groupId>
                <artifactId>cassandra-thrift</artifactId>
                <version>${cassandra.version}</version>
            </dependency>

<<<<<<< HEAD
            <dependency>
              <groupId>me.prettyprint</groupId>
              <artifactId>hector-core</artifactId>
              <version>${hector.version}</version>
            </dependency>
            
            <!-- Amazon Dependencies -->
            <dependency>
       	      <groupId>com.amazonaws</groupId>
	      <artifactId>aws-java-sdk</artifactId>
	      <version>${amazon.version}</version>
            </dependency>
=======
          <dependency>
            <groupId>org.hectorclient</groupId>
            <artifactId>hector-core</artifactId>
            <version>${hector.version}</version>
            <exclusions>
	      <exclusion>
		<groupId>org.apache.cassandra</groupId>
		<artifactId>cassandra-all</artifactId>
	      </exclusion>
	    </exclusions>
          </dependency>
>>>>>>> f1f7a8cd

            <!-- Misc Dependencies -->
            <dependency>
                <groupId>com.google.guava</groupId>
                <artifactId>guava</artifactId>
                <version>${guava.version}</version>
            </dependency>

            <dependency>
                <groupId>commons-lang</groupId>
                <artifactId>commons-lang</artifactId>
                <version>${commons-lang.version}</version>
            </dependency>

            <dependency>
                <groupId>org.jdom</groupId>
                <artifactId>jdom</artifactId>
                <version>${jdom.version}</version>
                <exclusions>
                    <exclusion>
                        <groupId>maven-plugins</groupId>
                        <artifactId>maven-cobertura-plugin</artifactId>
                    </exclusion>
                    <exclusion>
                        <groupId>maven-plugins</groupId>
                        <artifactId>maven-findbugs-plugin</artifactId>
                    </exclusion>
                </exclusions>
            </dependency>

            <dependency>
                <groupId>org.hsqldb</groupId>
                <artifactId>hsqldb</artifactId>
                <version>${hsqldb.version}</version>
            </dependency>

            <dependency>
                <groupId>mysql</groupId>
                <artifactId>mysql-connector-java</artifactId>
                <version>${mysql.version}</version>
            </dependency>

            <dependency>
                <groupId>xerces</groupId>
                <artifactId>xercesImpl</artifactId>
                <version>${xerces.version}</version>
            </dependency>

            <!-- Logging Dependencies -->
            <dependency>
                <groupId>org.slf4j</groupId>
                <artifactId>slf4j-api</artifactId>
                <version>${slf4j.version}</version>
            </dependency>

            <dependency>
                <groupId>org.slf4j</groupId>
                <artifactId>slf4j-simple</artifactId>
                <version>${slf4j.version}</version>
            </dependency>

            <dependency>
                <groupId>org.slf4j</groupId>
                <artifactId>slf4j-jdk14</artifactId>
                <version>${slf4j.version}</version>
            </dependency>

            <dependency>
                <groupId>org.slf4j</groupId>
                <artifactId>slf4j-log4j12</artifactId>
                <version>${slf4j.version}</version>
            </dependency>

            <dependency>
                <groupId>log4j</groupId>
                <artifactId>log4j</artifactId>
                <version>${log4j.version}</version>
                <exclusions>
                    <exclusion>
                        <groupId>com.sun.jdmk</groupId>
                        <artifactId>jmxtools</artifactId>
                    </exclusion>
                    <exclusion>
                        <groupId>com.sun.jmx</groupId>
                        <artifactId>jmxri</artifactId>
                    </exclusion>
                    <exclusion>
                      <groupId>javax.mail</groupId>
                      <artifactId>mail</artifactId>
                    </exclusion>
                    <exclusion>
                      <groupId>javax.jms</groupId>
                      <artifactId>jms</artifactId>
                    </exclusion>
                </exclusions>
            </dependency>

            <!-- Testing Dependencies -->
            <dependency>
                <groupId>org.apache.hadoop</groupId>
                <artifactId>hadoop-test</artifactId>
                <version>${hadoop.test.version}</version>
            </dependency>
            
            <dependency>
                <groupId>junit</groupId>
                <artifactId>junit</artifactId>
                <version>${junit.version}</version>
            </dependency>
            
        </dependencies>
    </dependencyManagement>

</project><|MERGE_RESOLUTION|>--- conflicted
+++ resolved
@@ -778,33 +778,25 @@
                 <version>${cassandra.version}</version>
             </dependency>
 
-<<<<<<< HEAD
-            <dependency>
-              <groupId>me.prettyprint</groupId>
+            <dependency>
+              <groupId>org.hectorclient</groupId>
               <artifactId>hector-core</artifactId>
               <version>${hector.version}</version>
+              <exclusions>
+	        <exclusion>
+		  <groupId>org.apache.cassandra</groupId>
+		  <artifactId>cassandra-all</artifactId>
+	        </exclusion>
+	      </exclusions>
             </dependency>
             
             <!-- Amazon Dependencies -->
             <dependency>
-       	      <groupId>com.amazonaws</groupId>
-	      <artifactId>aws-java-sdk</artifactId>
-	      <version>${amazon.version}</version>
-            </dependency>
-=======
-          <dependency>
-            <groupId>org.hectorclient</groupId>
-            <artifactId>hector-core</artifactId>
-            <version>${hector.version}</version>
-            <exclusions>
-	      <exclusion>
-		<groupId>org.apache.cassandra</groupId>
-		<artifactId>cassandra-all</artifactId>
-	      </exclusion>
-	    </exclusions>
-          </dependency>
->>>>>>> f1f7a8cd
-
+                <groupId>com.amazonaws</groupId>
+                <artifactId>aws-java-sdk</artifactId>
+                <version>${amazon.version}</version>
+            </dependency>
+          
             <!-- Misc Dependencies -->
             <dependency>
                 <groupId>com.google.guava</groupId>
