--- conflicted
+++ resolved
@@ -288,17 +288,10 @@
         <role>PMC Member</role>
       </roles>
     </developer>
-<<<<<<< HEAD
-     <developer>
-      <id>sheriffo</id>
-      <name>Sheriffo Ceesay</name>
-      <email>sheriffo [at] apache [dot] org</email>
-=======
     <developer>
       <id>chanakadkb</id>
       <name>Chanaka Balasooriya</name>
       <email>chanakadkb [at] apache [dot] org</email>
->>>>>>> upstream/master
       <roles>
         <role>Committer</role>
         <role>PMC Member</role>
