/**
 * Licensed to the Apache Software Foundation (ASF) under one
 * or more contributor license agreements.  See the NOTICE file
 * distributed with this work for additional information
 * regarding copyright ownership.  The ASF licenses this file
 * to you under the Apache License, Version 2.0 (the
 * "License"); you may not use this file except in compliance
 * with the License.  You may obtain a copy of the License at
 *
 *     http://www.apache.org/licenses/LICENSE-2.0
 *
 * Unless required by applicable law or agreed to in writing, software
 * distributed under the License is distributed on an "AS IS" BASIS,
 * WITHOUT WARRANTIES OR CONDITIONS OF ANY KIND, either express or implied.
 * See the License for the specific language governing permissions and
 * limitations under the License.
 */
package org.apache.gora.hbase.store;

import static org.apache.gora.hbase.util.HBaseByteInterface.fromBytes;
import static org.apache.gora.hbase.util.HBaseByteInterface.toBytes;

import java.io.FileNotFoundException;
import java.io.IOException;
import java.io.InputStream;
import java.net.MalformedURLException;
import java.net.URLClassLoader;
import java.util.ArrayList;
import java.util.Arrays;
import java.util.HashMap;
import java.util.List;
import java.util.Map;
import java.util.Map.Entry;
import java.util.NavigableMap;
import java.util.Properties;
import java.util.Set;

import org.apache.avro.Schema;
import org.apache.avro.Schema.Field;
import org.apache.avro.Schema.Type;
import org.apache.avro.util.Utf8;
import org.apache.commons.io.IOUtils;
import org.apache.gora.hbase.query.HBaseGetResult;
import org.apache.gora.hbase.query.HBaseQuery;
import org.apache.gora.hbase.query.HBaseScannerResult;
import org.apache.gora.hbase.store.HBaseMapping.HBaseMappingBuilder;
import org.apache.gora.hbase.util.HBaseByteInterface;
import org.apache.gora.hbase.util.HBaseFilterUtil;
import org.apache.gora.persistency.impl.DirtyListWrapper;
import org.apache.gora.persistency.impl.DirtyMapWrapper;
import org.apache.gora.persistency.impl.PersistentBase;
import org.apache.gora.query.PartitionQuery;
import org.apache.gora.query.Query;
import org.apache.gora.query.impl.PartitionQueryImpl;
import org.apache.gora.store.DataStoreFactory;
import org.apache.gora.store.impl.DataStoreBase;
import org.apache.hadoop.conf.Configurable;
import org.apache.hadoop.conf.Configuration;
import org.apache.hadoop.hbase.HBaseConfiguration;
import org.apache.hadoop.hbase.HConstants;
import org.apache.hadoop.hbase.HTableDescriptor;
import org.apache.hadoop.hbase.client.Admin;
import org.apache.hadoop.hbase.client.ConnectionFactory;
import org.apache.hadoop.hbase.client.Delete;
import org.apache.hadoop.hbase.client.Get;
import org.apache.hadoop.hbase.client.Put;
import org.apache.hadoop.hbase.client.Result;
import org.apache.hadoop.hbase.client.ResultScanner;
import org.apache.hadoop.hbase.client.Scan;
import org.apache.hadoop.hbase.util.Bytes;
import org.apache.hadoop.hbase.util.Pair;
import org.jdom.Document;
import org.jdom.Element;
import org.jdom.input.SAXBuilder;
import org.slf4j.Logger;
import org.slf4j.LoggerFactory;

/**
 * DataStore for HBase. Thread safe.
 *
 */
public class HBaseStore<K, T extends PersistentBase> extends DataStoreBase<K, T>
implements Configurable {

  public static final Logger LOG = LoggerFactory.getLogger(HBaseStore.class);

  public static final String PARSE_MAPPING_FILE_KEY = "gora.hbase.mapping.file";

  public static final String DEFAULT_MAPPING_FILE = "gora-hbase-mapping.xml";

  public static final String XML_MAPPING_DEFINITION = "gora.mapping" ;  
  
  private static final String SCANNER_CACHING_PROPERTIES_KEY = "scanner.caching" ;
  private static final int SCANNER_CACHING_PROPERTIES_DEFAULT = 0 ;
  
  private volatile Admin admin;

  private volatile HBaseTableConnection table;

  private final boolean autoCreateSchema = true;

  private volatile HBaseMapping mapping;
  
  private HBaseFilterUtil<K, T> filterUtil;

  private int scannerCaching = SCANNER_CACHING_PROPERTIES_DEFAULT ;
  
  /**
   * Default constructor
   */
  public HBaseStore() {//Empty Constrctor
  }

  /**
   * Initialize the data store by reading the credentials, setting the client's properties up and
   * reading the mapping file. Initialize is called when then the call to
   * {@link org.apache.gora.store.DataStoreFactory#createDataStore} is made.
   *
   * @param keyClass
   * @param persistentClass
   * @param properties
   */
  @Override
  public void initialize(Class<K> keyClass, Class<T> persistentClass,
      Properties properties) {
    try {
      super.initialize(keyClass, persistentClass, properties);

      this.conf = HBaseConfiguration.create(getConf());
<<<<<<< HEAD
      admin = new HBaseAdmin(this.conf);
      
      InputStream mappingInputStream ;
      // If there is a mapping definition in the configuration, use it.
      if (getConf().get(XML_MAPPING_DEFINITION, null) != null) {
           mappingInputStream = IOUtils.toInputStream(getConf().get(XML_MAPPING_DEFINITION, null)) ;
      }

      // Otherwise use the configuration from de default file gora-hbase-mapping.xml or whatever
      // configured in the key "gora.hbase.mapping.file"
      else {
          mappingInputStream = getClass().getClassLoader().getResourceAsStream(getConf().get(PARSE_MAPPING_FILE_KEY, DEFAULT_MAPPING_FILE)) ;
      }
      
      mapping = readMapping(mappingInputStream);
=======
      admin = ConnectionFactory.createConnection(getConf()).getAdmin();
      mapping = readMapping(getConf().get(PARSE_MAPPING_FILE_KEY, DEFAULT_MAPPING_FILE));
>>>>>>> 560704c3
      filterUtil = new HBaseFilterUtil<>(this.conf);
    } catch (FileNotFoundException ex) {
      LOG.error("{}  is not found, please check the file.", DEFAULT_MAPPING_FILE);
      throw new RuntimeException(ex);
    } catch (Exception e) {
      throw new RuntimeException(e);
    }

    // Set scanner caching option
    try {
      this.setScannerCaching(
          Integer.valueOf(DataStoreFactory.findProperty(this.properties, this,
              SCANNER_CACHING_PROPERTIES_KEY,
              String.valueOf(SCANNER_CACHING_PROPERTIES_DEFAULT)))) ;
    }catch(Exception e){
      LOG.error("Can not load {} from gora.properties. Setting to default value: {}.", SCANNER_CACHING_PROPERTIES_KEY, SCANNER_CACHING_PROPERTIES_DEFAULT);
      this.setScannerCaching(SCANNER_CACHING_PROPERTIES_DEFAULT) ; // Default value if something is wrong
    }

    if(autoCreateSchema) {
      createSchema();
    }
    try{
      boolean autoflush = this.conf.getBoolean("hbase.client.autoflush.default", false);
      table = new HBaseTableConnection(getConf(), getSchemaName(), autoflush);
    } catch(IOException ex2){
      LOG.error(ex2.getMessage(), ex2);
    }
    closeHBaseAdmin();
  }

  @Override
  public String getSchemaName() {
    //return the name of this table
    return mapping.getTableName();
  }
  
  public HBaseMapping getMapping() {
    return mapping;
  }

  @Override
  public void createSchema() {
    try{
      if(schemaExists()) {
        return;
      }
      HTableDescriptor tableDesc = mapping.getTable();
  
      admin.createTable(tableDesc);
    } catch(IOException ex2){
      LOG.error(ex2.getMessage(), ex2);
    }
    closeHBaseAdmin();
  }

  @Override
  public void deleteSchema() {
    try{
      if(!schemaExists()) {
        return;
      }
      admin.disableTable(mapping.getTable().getTableName());
      admin.deleteTable(mapping.getTable().getTableName());
    } catch(IOException ex2){
      LOG.error(ex2.getMessage(), ex2);
    }
    closeHBaseAdmin();
  }

  @Override
  public boolean schemaExists() {
    try{
      return admin.tableExists(mapping.getTable().getTableName());
    } catch(IOException ex2){
      LOG.error(ex2.getMessage(), ex2);
      return false;
    }
  }

  @Override
  public T get(K key, String[] fields) {
    try{
      fields = getFieldsToQuery(fields);
      Get get = new Get(toBytes(key));
      addFields(get, fields);
      Result result = table.get(get);
      return newInstance(result, fields);
    } catch(IOException ex2){
      LOG.error(ex2.getMessage(), ex2);
      return null;
    }
  }

  /**
   * {@inheritDoc} Serializes the Persistent data and saves in HBase. Topmost
   * fields of the record are persisted in "raw" format (not avro serialized).
   * This behavior happens in maps and arrays too.
   * 
   * ["null","type"] type (a.k.a. optional field) is persisted like as if it is
   * ["type"], but the column get deleted if value==null (so value read after
   * will be null).
   * 
   * @param persistent
   *          Record to be persisted in HBase
   */
  @Override
  public void put(K key, T persistent) {
    try {
      Schema schema = persistent.getSchema();
      byte[] keyRaw = toBytes(key);
      Put put = new Put(keyRaw);
      Delete delete = new Delete(keyRaw);
      List<Field> fields = schema.getFields();
      for (int i = 0; i < fields.size(); i++) {
        if (!persistent.isDirty(i)) {
          continue;
        }
        Field field = fields.get(i);
        Object o = persistent.get(i);
        HBaseColumn hcol = mapping.getColumn(field.name());
        if (hcol == null) {
          throw new RuntimeException("HBase mapping for field ["
              + persistent.getClass().getName() + "#" + field.name()
              + "] not found. Wrong gora-hbase-mapping.xml?");
        }
        addPutsAndDeletes(put, delete, o, field.schema().getType(),
            field.schema(), hcol, hcol.getQualifier());
      }

      if (delete.size() > 0) {
        table.delete(delete);
//        table.delete(delete);
//        table.delete(delete); // HBase sometimes does not delete arbitrarily
      }
      if (put.size() > 0) {
        table.put(put);
      }
    } catch (IOException ex2) {
      LOG.error(ex2.getMessage(), ex2);
    }
  }

  private void addPutsAndDeletes(Put put, Delete delete, Object o, Type type,
      Schema schema, HBaseColumn hcol, byte[] qualifier) throws IOException {
    switch (type) {
    case UNION:
      if (isNullable(schema) && o == null) {
        if (qualifier == null) {
//          delete.deleteFamily(hcol.getFamily());
          delete.addFamily(hcol.getFamily());
        } else {
//          delete.deleteColumn(hcol.getFamily(), qualifier);
          delete.addColumn(hcol.getFamily(), qualifier);
        }
      } else {
//        int index = GenericData.get().resolveUnion(schema, o);
        int index = getResolvedUnionIndex(schema);
        if (index > 1) {  //if more than 2 type in union, serialize directly for now
          byte[] serializedBytes = toBytes(o, schema);
          put.addColumn(hcol.getFamily(), qualifier, serializedBytes);
        } else {
          Schema resolvedSchema = schema.getTypes().get(index);
          addPutsAndDeletes(put, delete, o, resolvedSchema.getType(),
              resolvedSchema, hcol, qualifier);
        }
      }
      break;
    case MAP:
      // if it's a map that has been modified, then the content should be replaced by the new one
      // This is because we don't know if the content has changed or not.
      if (qualifier == null) {
        //delete.deleteFamily(hcol.getFamily());
        delete.addFamily(hcol.getFamily());
      } else {
        //delete.deleteColumn(hcol.getFamily(), qualifier);
        delete.addColumn(hcol.getFamily(), qualifier);
      }
      @SuppressWarnings({ "rawtypes", "unchecked" })
      Set<Entry> set = ((Map) o).entrySet();
      for (@SuppressWarnings("rawtypes") Entry entry : set) {
        byte[] qual = toBytes(entry.getKey());
        addPutsAndDeletes(put, delete, entry.getValue(), schema.getValueType()
            .getType(), schema.getValueType(), hcol, qual);
      }
      break;
    case ARRAY:
      List<?> array = (List<?>) o;
      int j = 0;
      for (Object item : array) {
        addPutsAndDeletes(put, delete, item, schema.getElementType().getType(),
            schema.getElementType(), hcol, Bytes.toBytes(j++));
      }
      break;
    default:
      byte[] serializedBytes = toBytes(o, schema);
      put.addColumn(hcol.getFamily(), qualifier, serializedBytes);
      break;
    }
  }

  private boolean isNullable(Schema unionSchema) {
    for (Schema innerSchema : unionSchema.getTypes()) {
      if (innerSchema.getType().equals(Schema.Type.NULL)) {
        return true;
      }
    }
    return false;
  }

  public void delete(T obj) {
    throw new RuntimeException("Not implemented yet");
  }

  /**
   * Deletes the object with the given key.
   * @return always true
   */
  @Override
  public boolean delete(K key) {
    try{
      table.delete(new Delete(toBytes(key)));
      //HBase does not return success information and executing a get for
      //success is a bit costly
      return true;
    } catch(IOException ex2){
      LOG.error(ex2.getMessage(), ex2);
      return false;
    }
  }

  @Override
  public long deleteByQuery(Query<K, T> query) {
    try {
      String[] fields = getFieldsToQuery(query.getFields());
      //find whether all fields are queried, which means that complete
      //rows will be deleted
      boolean isAllFields = Arrays.equals(fields, getFields());
  
      org.apache.gora.query.Result<K, T> result = null;
      result = query.execute();
      ArrayList<Delete> deletes = new ArrayList<>();
      while(result.next()) {
        Delete delete = new Delete(toBytes(result.getKey()));
        deletes.add(delete);
        if(!isAllFields) {
          addFields(delete, query);
        }
      }
      table.delete(deletes);
      return deletes.size();
    } catch (Exception ex) {
      LOG.error(ex.getMessage(), ex);
      return -1;
    }
  }

  @Override
  public void flush() {
    try{
      table.flushCommits();
    }catch(IOException ex){
      LOG.error(ex.getMessage(), ex);
    }
  }

  @Override
  public Query<K, T> newQuery() {
    return new HBaseQuery<>(this);
  }

  @Override
  public List<PartitionQuery<K, T>> getPartitions(Query<K, T> query)
      throws IOException {

    if (table == null) {
      throw new IOException("No table was provided.");
    }

    // taken from o.a.h.hbase.mapreduce.TableInputFormatBase
    Pair<byte[][], byte[][]> keys = table.getStartEndKeys();
    if (keys == null || keys.getFirst() == null ||
        keys.getFirst().length == 0) {
      throw new IOException("Expecting at least one region.");
    }

    List<PartitionQuery<K,T>> partitions = new ArrayList<>(keys.getFirst().length);
    for (int i = 0; i < keys.getFirst().length; i++) {
      String regionLocation = table.getRegionLocation(keys.getFirst()[i]).getHostname();
      byte[] startRow = query.getStartKey() != null ? toBytes(query.getStartKey())
          : HConstants.EMPTY_START_ROW;
      byte[] stopRow = query.getEndKey() != null ? toBytes(query.getEndKey())
          : HConstants.EMPTY_END_ROW;

      // determine if the given start an stop key fall into the region
      if ((startRow.length == 0 || keys.getSecond()[i].length == 0 ||
          Bytes.compareTo(startRow, keys.getSecond()[i]) < 0) &&
          (stopRow.length == 0 ||
              Bytes.compareTo(stopRow, keys.getFirst()[i]) > 0)) {

        byte[] splitStart = startRow.length == 0 || 
            Bytes.compareTo(keys.getFirst()[i], startRow) >= 0 ? 
            keys.getFirst()[i] : startRow;

        byte[] splitStop = (stopRow.length == 0 || 
            Bytes.compareTo(keys.getSecond()[i], stopRow) <= 0) && 
            keys.getSecond()[i].length > 0 ? keys.getSecond()[i] : stopRow;

        K startKey = Arrays.equals(HConstants.EMPTY_START_ROW, splitStart) ?
            null : HBaseByteInterface.fromBytes(keyClass, splitStart);
        K endKey = Arrays.equals(HConstants.EMPTY_END_ROW, splitStop) ?
            null : HBaseByteInterface.fromBytes(keyClass, splitStop);

        PartitionQueryImpl<K, T> partition = new PartitionQueryImpl<>(
            query, startKey, endKey, regionLocation);
        partition.setConf(getConf());

        partitions.add(partition);
      }
    }
    return partitions;
  }

  @Override
  public org.apache.gora.query.Result<K, T> execute(Query<K, T> query){
    try{
      //check if query.fields is null
      query.setFields(getFieldsToQuery(query.getFields()));
  
      if(query.getStartKey() != null && query.getStartKey().equals(
          query.getEndKey())) {
        Get get = new Get(toBytes(query.getStartKey()));
        addFields(get, query.getFields());
        addTimeRange(get, query);
        Result result = table.get(get);
        return new HBaseGetResult<>(this, query, result);
      } else {
        ResultScanner scanner = createScanner(query);
  
        org.apache.gora.query.Result<K,T> result
            = new HBaseScannerResult<>(this, query, scanner);
  
        return result;
      }
    }catch(IOException ex){
      LOG.error(ex.getMessage(), ex);
      return null;
    }
  }

  public ResultScanner createScanner(Query<K, T> query) throws IOException {
    final Scan scan = new Scan();
    
    scan.setCaching(this.getScannerCaching()) ; 
    
    if (query.getStartKey() != null) {
      scan.setStartRow(toBytes(query.getStartKey()));
    }
    if (query.getEndKey() != null) {
      scan.setStopRow(toBytes(query.getEndKey()));
    }
    addFields(scan, query);
    if (query.getFilter() != null) {
      boolean succeeded = filterUtil.setFilter(scan, query.getFilter(), this);
      if (succeeded) {
        // don't need local filter
        query.setLocalFilterEnabled(false);
      }
    }

    return table.getScanner(scan);
  }

  private void addFields(Get get, String[] fieldNames) {
    for (String f : fieldNames) {
      HBaseColumn col = mapping.getColumn(f);
      if (col == null) {
        throw new  RuntimeException("HBase mapping for field ["+ f +"] not found. " +
            "Wrong gora-hbase-mapping.xml?");
      }
      Schema fieldSchema = fieldMap.get(f).schema();
      addFamilyOrColumn(get, col, fieldSchema);
    }
  }

  private void addFamilyOrColumn(Get get, HBaseColumn col, Schema fieldSchema) {
    switch (fieldSchema.getType()) {
    case UNION:
      int index = getResolvedUnionIndex(fieldSchema);
      Schema resolvedSchema = fieldSchema.getTypes().get(index);
      addFamilyOrColumn(get, col, resolvedSchema);
      break;
    case MAP:
    case ARRAY:
      get.addFamily(col.family);
      break;
    default:
      get.addColumn(col.family, col.qualifier);
      break;
    }
  }

  private void addFields(Scan scan, Query<K, T> query) throws IOException {
    String[] fields = query.getFields();
    for (String f : fields) {
      HBaseColumn col = mapping.getColumn(f);
      if (col == null) {
        throw new  RuntimeException("HBase mapping for field ["+ f +"] not found. " +
            "Wrong gora-hbase-mapping.xml?");
      }
      Schema fieldSchema = fieldMap.get(f).schema();
      addFamilyOrColumn(scan, col, fieldSchema);
    }
  }

  private void addFamilyOrColumn(Scan scan, HBaseColumn col, Schema fieldSchema) {
    switch (fieldSchema.getType()) {
    case UNION:
      int index = getResolvedUnionIndex(fieldSchema);
      Schema resolvedSchema = fieldSchema.getTypes().get(index);
      addFamilyOrColumn(scan, col, resolvedSchema);
      break;
    case MAP:
    case ARRAY:
      scan.addFamily(col.family);
      break;
    default:
      scan.addColumn(col.family, col.qualifier);
      break;
    }
  }

  // TODO: HBase Get, Scan, Delete should extend some common interface with
  // addFamily, etc
  private void addFields(Delete delete, Query<K, T> query)    throws IOException {
    String[] fields = query.getFields();
    for (String f : fields) {
      HBaseColumn col = mapping.getColumn(f);
      if (col == null) {
        throw new  RuntimeException("HBase mapping for field ["+ f +"] not found. " +
            "Wrong gora-hbase-mapping.xml?");
      }
      Schema fieldSchema = fieldMap.get(f).schema();
      addFamilyOrColumn(delete, col, fieldSchema);
    }
  }

  private void addFamilyOrColumn(Delete delete, HBaseColumn col,
      Schema fieldSchema) {
    switch (fieldSchema.getType()) {
    case UNION:
      int index = getResolvedUnionIndex(fieldSchema);
      Schema resolvedSchema = fieldSchema.getTypes().get(index);
      addFamilyOrColumn(delete, col, resolvedSchema);
      break;
    case MAP:
    case ARRAY:
      delete.addFamily(col.family);
      break;
    default:
      delete.addColumn(col.family, col.qualifier);
      break;
    }
  }

  private void addTimeRange(Get get, Query<K, T> query) throws IOException {
    if(query.getStartTime() > 0 || query.getEndTime() > 0) {
      if(query.getStartTime() == query.getEndTime()) {
        get.setTimeStamp(query.getStartTime());
      } else {
        long startTime = query.getStartTime() > 0 ? query.getStartTime() : 0;
        long endTime = query.getEndTime() > 0 ? query.getEndTime() : Long.MAX_VALUE;
        get.setTimeRange(startTime, endTime);
      }
    }
  }

  /**
   * Creates a new Persistent instance with the values in 'result' for the fields listed.
   * @param result result form a HTable#get()
   * @param fields List of fields queried, or null for all
   * @return A new instance with default values for not listed fields
   *         null if 'result' is null.
   * @throws IOException
   */
  public T newInstance(Result result, String[] fields)
  throws IOException {
    if(result == null || result.isEmpty())
      return null;

    T persistent = newPersistent();
    for (String f : fields) {
      HBaseColumn col = mapping.getColumn(f);
      if (col == null) {
        throw new  RuntimeException("HBase mapping for field ["+ f +"] not found. " +
            "Wrong gora-hbase-mapping.xml?");
      }
      Field field = fieldMap.get(f);
      Schema fieldSchema = field.schema();
      setField(result,persistent, col, field, fieldSchema);
    }
    persistent.clearDirty();
    return persistent;
  }

  private void setField(Result result, T persistent, HBaseColumn col,
      Field field, Schema fieldSchema) throws IOException {
    switch (fieldSchema.getType()) {
    case UNION:
      int index = getResolvedUnionIndex(fieldSchema);
      if (index > 1) { //if more than 2 type in union, deserialize directly for now
        byte[] val = result.getValue(col.getFamily(), col.getQualifier());
        if (val == null) {
          return;
        }
        setField(persistent, field, val);
      } else {
        Schema resolvedSchema = fieldSchema.getTypes().get(index);
        setField(result, persistent, col, field, resolvedSchema);
      }
      break;
    case MAP:
      NavigableMap<byte[], byte[]> qualMap = result.getNoVersionMap().get(
          col.getFamily());
      if (qualMap == null) {
        return;
      }
      Schema valueSchema = fieldSchema.getValueType();
      Map<Utf8, Object> map = new HashMap<>();
      for (Entry<byte[], byte[]> e : qualMap.entrySet()) {
        map.put(new Utf8(Bytes.toString(e.getKey())),
            fromBytes(valueSchema, e.getValue()));
      }
      setField(persistent, field, map);
      break;
    case ARRAY:
      qualMap = result.getFamilyMap(col.getFamily());
      if (qualMap == null) {
        return;
      }
      valueSchema = fieldSchema.getElementType();
      ArrayList<Object> arrayList = new ArrayList<>();
      DirtyListWrapper<Object> dirtyListWrapper = new DirtyListWrapper<>(arrayList);
      for (Entry<byte[], byte[]> e : qualMap.entrySet()) {
        dirtyListWrapper.add(fromBytes(valueSchema, e.getValue()));
      }
      setField(persistent, field, arrayList);
      break;
    default:
      byte[] val = result.getValue(col.getFamily(), col.getQualifier());
      if (val == null) {
        return;
      }
      setField(persistent, field, val);
      break;
    }
  }

  //TODO temporary solution, has to be changed after implementation of saving the index of union type
  private int getResolvedUnionIndex(Schema unionScema) {
    if (unionScema.getTypes().size() == 2) {

      // schema [type0, type1]
      Type type0 = unionScema.getTypes().get(0).getType();
      Type type1 = unionScema.getTypes().get(1).getType();

      // Check if types are different and there's a "null", like ["null","type"]
      // or ["type","null"]
      if (!type0.equals(type1)
          && (type0.equals(Schema.Type.NULL) || type1.equals(Schema.Type.NULL))) {

        if (type0.equals(Schema.Type.NULL))
          return 1;
        else
          return 0;
      }
    }
    return 2;
  }

  @SuppressWarnings({ "unchecked", "rawtypes" })
  private void setField(T persistent, Field field, Map map) {
    persistent.put(field.pos(), new DirtyMapWrapper(map));
  }

  private void setField(T persistent, Field field, byte[] val)
  throws IOException {
    persistent.put(field.pos(), fromBytes(field.schema(), val));
  }

  @SuppressWarnings({ "rawtypes", "unchecked" })
  private void setField(T persistent, Field field, List list) {
    persistent.put(field.pos(), new DirtyListWrapper(list));
  }

  @SuppressWarnings("unchecked")
  private HBaseMapping readMapping(InputStream mappingStream) throws IOException {

    HBaseMappingBuilder mappingBuilder = new HBaseMappingBuilder();

    try {
      SAXBuilder builder = new SAXBuilder();
      Document doc = builder.build(mappingStream);
      Element root = doc.getRootElement();

      List<Element> tableElements = root.getChildren("table");
      for(Element tableElement : tableElements) {
        String tableName = tableElement.getAttributeValue("name");

        List<Element> fieldElements = tableElement.getChildren("family");
        for(Element fieldElement : fieldElements) {
          String familyName  = fieldElement.getAttributeValue("name");
          String compression = fieldElement.getAttributeValue("compression");
          String blockCache  = fieldElement.getAttributeValue("blockCache");
          String blockSize   = fieldElement.getAttributeValue("blockSize");
          String bloomFilter = fieldElement.getAttributeValue("bloomFilter");
          String maxVersions = fieldElement.getAttributeValue("maxVersions");
          String timeToLive  = fieldElement.getAttributeValue("timeToLive");
          String inMemory    = fieldElement.getAttributeValue("inMemory");
          
          mappingBuilder.addFamilyProps(tableName, familyName, compression, 
              blockCache, blockSize, bloomFilter, maxVersions, timeToLive, 
              inMemory);
        }
      }

      List<Element> classElements = root.getChildren("class");
      for(Element classElement: classElements) {
        if(classElement.getAttributeValue("keyClass").equals(
            keyClass.getCanonicalName())
            && classElement.getAttributeValue("name").equals(
                persistentClass.getCanonicalName())) {
          LOG.debug("Keyclass and nameclass match.");

          String tableNameFromMapping = classElement.getAttributeValue("table");
          String tableName = getSchemaName(tableNameFromMapping, persistentClass);
          
          //tableNameFromMapping could be null here
          if (!tableName.equals(tableNameFromMapping)) {
          //TODO this might not be the desired behavior as the user might have actually made a mistake.
            LOG.warn("Mismatching schema's names. Mappingfile schema: '{}'. PersistentClass schema's name: '{}'. Assuming they are the same.", tableNameFromMapping, tableName);
            if (tableNameFromMapping != null) {
              mappingBuilder.renameTable(tableNameFromMapping, tableName);
            }
          }
          mappingBuilder.setTableName(tableName);

          List<Element> fields = classElement.getChildren("field");
          for(Element field:fields) {
            String fieldName =  field.getAttributeValue("name");
            String family =  field.getAttributeValue("family");
            String qualifier = field.getAttributeValue("qualifier");
            mappingBuilder.addField(fieldName, family, qualifier);
            mappingBuilder.addColumnFamily(tableName, family);
          }
          //we found a matching key and value class definition,
          //do not continue on other class definitions
          break;
        } else {
          LOG.error("KeyClass in gora-hbase-mapping is not the same as the one in the databean.");
        }
      }
    } catch (MalformedURLException ex) {
      LOG.error("Error while trying to read the mapping file {}. "
              + "Expected to be in the classpath "
              + "(ClassLoader#getResource(java.lang.String)).",
              mappingStream) ;
      LOG.error("Actual classpath = {}", Arrays.asList(
          ((URLClassLoader) getClass().getClassLoader()).getURLs()));
      throw ex ;
    } catch(IOException ex) {
      LOG.error(ex.getMessage(), ex);
      throw ex;
    } catch(Exception ex) {
      LOG.error(ex.getMessage(), ex);
      throw new IOException(ex);
    }

    return mappingBuilder.build();
  }

  @Override
  public void close() {
    try{
      table.close();
    }catch(IOException ex){
      LOG.error(ex.getMessage(), ex);
    }
  }

  @Override
  public Configuration getConf() {
    return conf;
  }

  @Override
  public void setConf(Configuration conf) {
    this.conf = conf;
  }

  /**
   * Gets the Scanner Caching optimization value
   * @return The value used internally in {@link Scan#setCaching(int)}
   */
  public int getScannerCaching() {
    return this.scannerCaching ;
  }
  
  /**
   * Sets the value for Scanner Caching optimization
   * 
   * @see Scan#setCaching(int)
   * 
   * @param numRows the number of rows for caching {@literal >=} 0
   * @return &lt;&lt;Fluent interface&gt;&gt;
   */
  public HBaseStore<K, T> setScannerCaching(int numRows) {
    if (numRows < 0) {
      LOG.warn("Invalid Scanner Caching optimization value. Cannot set to: {}.", numRows) ;
      return this ;
    }
    this.scannerCaching = numRows ;
    return this ;
  }
  
  private void closeHBaseAdmin(){
    try {
      admin.close();
    } catch (IOException ioe) {
      LOG.error("An error occured whilst closing HBase Admin", ioe);
    }
  }
}<|MERGE_RESOLUTION|>--- conflicted
+++ resolved
@@ -116,6 +116,9 @@
    * reading the mapping file. Initialize is called when then the call to
    * {@link org.apache.gora.store.DataStoreFactory#createDataStore} is made.
    *
+   * The mapping can be passed as a configuration parameter 'gora.mapping' or taken from
+   * gora-hbase-mapping.xml (in this order).
+   *
    * @param keyClass
    * @param persistentClass
    * @param properties
@@ -127,8 +130,7 @@
       super.initialize(keyClass, persistentClass, properties);
 
       this.conf = HBaseConfiguration.create(getConf());
-<<<<<<< HEAD
-      admin = new HBaseAdmin(this.conf);
+      admin = ConnectionFactory.createConnection(getConf()).getAdmin();
       
       InputStream mappingInputStream ;
       // If there is a mapping definition in the configuration, use it.
@@ -143,10 +145,6 @@
       }
       
       mapping = readMapping(mappingInputStream);
-=======
-      admin = ConnectionFactory.createConnection(getConf()).getAdmin();
-      mapping = readMapping(getConf().get(PARSE_MAPPING_FILE_KEY, DEFAULT_MAPPING_FILE));
->>>>>>> 560704c3
       filterUtil = new HBaseFilterUtil<>(this.conf);
     } catch (FileNotFoundException ex) {
       LOG.error("{}  is not found, please check the file.", DEFAULT_MAPPING_FILE);
